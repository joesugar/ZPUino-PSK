<<<<<<< HEAD
--
--  16-bit Timer for ZPUINO
-- 
--  Copyright 2010 Alvaro Lopes <alvieboy@alvie.com>
-- 
--  Version: 1.0
-- 
--  The FreeBSD license
--  
--  Redistribution and use in source and binary forms, with or without
--  modification, are permitted provided that the following conditions
--  are met:
--  
--  1. Redistributions of source code must retain the above copyright
--     notice, this list of conditions and the following disclaimer.
--  2. Redistributions in binary form must reproduce the above
--     copyright notice, this list of conditions and the following
--     disclaimer in the documentation and/or other materials
--     provided with the distribution.
--  
--  THIS SOFTWARE IS PROVIDED BY THE AUTHOR ``AS IS'' AND ANY
--  EXPRESS OR IMPLIED WARRANTIES, INCLUDING, BUT NOT LIMITED TO,
--  THE IMPLIED WARRANTIES OF MERCHANTABILITY AND FITNESS FOR A
--  PARTICULAR PURPOSE ARE DISCLAIMED. IN NO EVENT SHALL THE
--  ZPU PROJECT OR CONTRIBUTORS BE LIABLE FOR ANY DIRECT,
--  INDIRECT, INCIDENTAL, SPECIAL, EXEMPLARY, OR CONSEQUENTIAL DAMAGES
--  (INCLUDING, BUT NOT LIMITED TO, PROCUREMENT OF SUBSTITUTE GOODS
--  OR SERVICES; LOSS OF USE, DATA, OR PROFITS; OR BUSINESS INTERRUPTION)
--  HOWEVER CAUSED AND ON ANY THEORY OF LIABILITY, WHETHER IN CONTRACT,
--  STRICT LIABILITY, OR TORT (INCLUDING NEGLIGENCE OR OTHERWISE)
--  ARISING IN ANY WAY OUT OF THE USE OF THIS SOFTWARE, EVEN IF
--  ADVISED OF THE POSSIBILITY OF SUCH DAMAGE.
--  
--

library ieee;
use ieee.std_logic_1164.all;
use ieee.std_logic_unsigned.all;
use ieee.numeric_std.all;

library work;
use work.zpu_config.all;
use work.zpupkg.all;
use work.zpuinopkg.all;

entity timer is
  generic (
    TSCENABLED: boolean := false;
    PWMCOUNT: integer range 1 to 8 := 2;
    WIDTH: integer range 1 to 32 := 16;
    PRESCALER_ENABLED: boolean := true;
    BUFFERS: boolean := true
  );
  port (
    wb_clk_i:   in std_logic;
	 	wb_rst_i:   in std_logic;
    wb_dat_o:   out std_logic_vector(wordSize-1 downto 0);
    wb_dat_i:   in std_logic_vector(wordSize-1 downto 0);
    wb_adr_i:   in std_logic_vector(5 downto 0);
    wb_we_i:    in std_logic;
    wb_cyc_i:   in std_logic;
    wb_stb_i:   in std_logic;
    wb_ack_o:   out std_logic;
    wb_inta_o:  out std_logic;

    pwm_out:    out std_logic_vector(PWMCOUNT-1 downto 0)

  );
end entity timer;

architecture behave of timer is

  component prescaler is
  port (
    clk:    in std_logic;
    rst:    in std_logic;
    prescale:   in std_logic_vector(2 downto 0);
    event:  out std_logic                       
  );
  end component prescaler;

type singlepwmregs is record
  cmplow: unsigned(WIDTH-1 downto 0);
  cmphigh: unsigned(WIDTH-1 downto 0);
  en: std_logic;
end record;

type pwmregs is array(PWMCOUNT-1 downto 0) of singlepwmregs;

type timerregs is record
  cnt:  unsigned(WIDTH-1 downto 0); -- current timer counter value
  cmp:  unsigned(WIDTH-1 downto 0); -- top timer compare value
  ccm:  std_logic; -- clear on compare match
  en:   std_logic; -- enable
  dir:  std_logic; -- direction
  ien:  std_logic; -- interrupt enable
  intr: std_logic; -- interrupt
  pres: std_logic_vector(2 downto 0); -- Prescaler
  updp: std_logic_vector(1 downto 0);
  presrst: std_logic;
  pwmr: pwmregs;
  pwmrb:pwmregs;
end record;

constant UPDATE_NOW: std_logic_vector(1 downto 0) := "00";
constant UPDATE_ZERO_SYNC: std_logic_vector(1 downto 0) := "01";
constant UPDATE_LATER: std_logic_vector(1 downto 0) := "10";


signal tmr0_prescale_rst: std_logic;
--signal tmr0_prescale: std_logic_vector(2 downto 0);
signal tmr0_prescale_event: std_logic;

signal TSC_q: unsigned(wordSize-1 downto 0);

signal tmrr: timerregs;

function eq(a:std_logic_vector; b:std_logic_vector) return std_logic is
begin
  if a=b then
    return '1';
  else
    return '0';
  end if;
end function;

signal do_interrupt: std_logic;

begin

  wb_inta_o <= tmrr.intr;
--  comp <= tmrr.cout;

  wb_ack_o <= wb_cyc_i and wb_stb_i;

pr: if PRESCALER_ENABLED generate
  tmr0prescale_inst: prescaler
    port map (
      clk     => wb_clk_i,
      rst     => tmrr.presrst,
      prescale=> tmrr.pres,
      event   => tmr0_prescale_event
    );
end generate;

npr: if not PRESCALER_ENABLED generate
  tmr0_prescale_event<='1';
end generate;

  tsc_process: if TSCENABLED generate
  TSCgen: process(wb_clk_i)
  begin
    if rising_edge(wb_clk_i) then
      if wb_rst_i='1' then
        TSC_q <= (others => '0');
      else
        TSC_q <= TSC_q + 1;
      end if;
    end if;
  end process;
  end generate;

  -- Read
  process(wb_adr_i, tmrr,TSC_q)
  begin

    case wb_adr_i(1 downto 0) is
      when "00" =>
        wb_dat_o <= (others => Undefined);
        wb_dat_o(0) <= tmrr.en;
        wb_dat_o(1) <= tmrr.ccm;
        wb_dat_o(2) <= tmrr.dir;
        wb_dat_o(3) <= tmrr.ien;
        wb_dat_o(6 downto 4) <= tmrr.pres;
        wb_dat_o(7) <= tmrr.intr;
        wb_dat_o(10 downto 9) <= tmrr.updp;

      when "01" =>
        wb_dat_o <= (others => '0');
        wb_dat_o(WIDTH-1 downto 0) <= std_logic_vector(tmrr.cnt);
      when "10" =>
        wb_dat_o <= (others => '0');
        wb_dat_o(WIDTH-1 downto 0) <= std_logic_vector(tmrr.cmp);
      when others =>
        if TSCENABLED then
          wb_dat_o <= (others => '0');
          wb_dat_o <= std_logic_vector(TSC_q);
        else
          wb_dat_o <= (others => DontCareValue );
        end if;
    end case;
  end process;

  process(wb_clk_i, tmrr, wb_rst_i,wb_cyc_i,wb_stb_i,wb_we_i,wb_adr_i,wb_dat_i,tmrr)
    variable w: timerregs;
    variable write_ctrl: std_logic;
    variable write_cmp: std_logic;
    variable write_cnt: std_logic;
    variable write_pwm: std_logic;
    variable ovf: std_logic;
    variable pwmindex: integer;
  begin
    w := tmrr;
    -- These are just helpers
    write_ctrl := wb_cyc_i and wb_stb_i and wb_we_i and eq(wb_adr_i,"000000");
    write_cnt  := wb_cyc_i and wb_stb_i and wb_we_i and eq(wb_adr_i,"000001");
    write_cmp  := wb_cyc_i and wb_stb_i and wb_we_i and eq(wb_adr_i,"000010");
    write_pwm  := wb_cyc_i and wb_stb_i and wb_we_i and wb_adr_i(5);

    ovf:='0';
    if tmrr.cnt = tmrr.cmp then
      ovf:='1';
    end if;

    do_interrupt <= '0';

    if wb_rst_i='1' then
        w.en := '0';
        w.ccm := '0';
        w.dir := '0';
        w.ien := '0';
        w.pres := (others => '0');
        w.presrst := '1';
        w.updp := UPDATE_ZERO_SYNC;
        for i in 0 to PWMCOUNT-1 loop
          w.pwmrb(i).en :='0';
          w.pwmr(i).en :='0';
        end loop;

    else
      if do_interrupt='1' then
        w.intr := '1';
      end if;

      w.presrst := '0';

      -- Wishbone access
      if write_ctrl='1' then
        w.en  := wb_dat_i(0);
        w.ccm := wb_dat_i(1);
        w.dir := wb_dat_i(2);
        w.ien := wb_dat_i(3);
        w.pres:= wb_dat_i(6 downto 4);
        w.updp := wb_dat_i(10 downto 9);

        if wb_dat_i(7)='0' then
          w.intr:='0';
        end if;
      end if;

      if write_cmp='1' then
        w.cmp := unsigned(wb_dat_i(WIDTH-1 downto 0));
      end if;

      if write_cnt='1' then
        w.cnt := unsigned(wb_dat_i(WIDTH-1 downto 0));
      else
        if tmrr.en='1' and tmr0_prescale_event='1' then
          -- If output matches, set interrupt
          if ovf='1' then
            if tmrr.ien='1' then
              do_interrupt<='1';
            end if;
          end if;

          -- CCM
            if tmrr.ccm='1' and ovf='1' then
              w.cnt := (others => '0');
            else
              if tmrr.dir='1' then
                w.cnt := tmrr.cnt + 1;
              else
                w.cnt := tmrr.cnt - 1;
              end if;
            end if;

          end if;

        end if;

      end if;

    if write_pwm='1' then
      for i in 0 to PWMCOUNT-1 loop
        if wb_adr_i(4 downto 2) = std_logic_vector(to_unsigned(i,3)) then
         if BUFFERS then
          -- Write values to this PWM
          case wb_adr_i(1 downto 0) is
            when "00" =>
              w.pwmrb(i).cmplow := unsigned(wb_dat_i(WIDTH-1 downto 0));
            when "01" =>
              w.pwmrb(i).cmphigh := unsigned(wb_dat_i(WIDTH-1 downto 0));
            when "10" =>
              w.pwmrb(i).en := wb_dat_i(0);
            when "11" =>
              -- This is sync pulse for UPDATE_LATER
            when others =>
          end case;
         else
          -- Write values to this PWM
          case wb_adr_i(1 downto 0) is
            when "00" =>
              w.pwmr(i).cmplow := unsigned(wb_dat_i(WIDTH-1 downto 0));
            when "01" =>
              w.pwmr(i).cmphigh := unsigned(wb_dat_i(WIDTH-1 downto 0));
            when "10" =>
              w.pwmr(i).en := wb_dat_i(0);
            when "11" =>
              -- This is sync pulse for UPDATE_LATER
            when others =>
          end case;

         end if;
        end if;
      end loop;
    end if;

    if BUFFERS then
    for i in 0 to PWMCOUNT-1 loop
      case tmrr.updp is
        when UPDATE_NOW =>
          w.pwmr(i) := tmrr.pwmrb(i);
        when UPDATE_ZERO_SYNC =>
          if ovf='1' then
            w.pwmr(i) := tmrr.pwmrb(i);
          end if;
        when UPDATE_LATER =>
          --if wb_adr_i(3 downto 2) = std_logic_vector(to_unsigned(i,2)) then
          --  if wb_adr_i(1 downto 0)="11" then
          --    w.pwmr(i) := tmrr.pwmrb(i);
          --  end if;
         -- end if;

        when others =>
          --w.pwmr(i) := tmrr.pwmrb(i);
      end case;
    end loop;
    end if;


    if rising_edge(wb_clk_i) then
      tmrr <= w;
      for i in 0 to PWMCOUNT-1 loop
        if tmrr.pwmr(i).en='1' then
          if tmrr.cnt >= tmrr.pwmr(i).cmplow and tmrr.cnt<tmrr.pwmr(i).cmphigh then
            pwm_out(i) <= '1';
          else
            pwm_out(i) <= '0';
          end if;
        else
          pwm_out(i)<='0';
        end if;
      end loop;
    end if;

  end process;

end behave;     
=======
--
--  16-bit Timer for ZPUINO
-- 
--  Copyright 2010 Alvaro Lopes <alvieboy@alvie.com>
-- 
--  Version: 1.0
-- 
--  The FreeBSD license
--  
--  Redistribution and use in source and binary forms, with or without
--  modification, are permitted provided that the following conditions
--  are met:
--  
--  1. Redistributions of source code must retain the above copyright
--     notice, this list of conditions and the following disclaimer.
--  2. Redistributions in binary form must reproduce the above
--     copyright notice, this list of conditions and the following
--     disclaimer in the documentation and/or other materials
--     provided with the distribution.
--  
--  THIS SOFTWARE IS PROVIDED BY THE AUTHOR ``AS IS'' AND ANY
--  EXPRESS OR IMPLIED WARRANTIES, INCLUDING, BUT NOT LIMITED TO,
--  THE IMPLIED WARRANTIES OF MERCHANTABILITY AND FITNESS FOR A
--  PARTICULAR PURPOSE ARE DISCLAIMED. IN NO EVENT SHALL THE
--  ZPU PROJECT OR CONTRIBUTORS BE LIABLE FOR ANY DIRECT,
--  INDIRECT, INCIDENTAL, SPECIAL, EXEMPLARY, OR CONSEQUENTIAL DAMAGES
--  (INCLUDING, BUT NOT LIMITED TO, PROCUREMENT OF SUBSTITUTE GOODS
--  OR SERVICES; LOSS OF USE, DATA, OR PROFITS; OR BUSINESS INTERRUPTION)
--  HOWEVER CAUSED AND ON ANY THEORY OF LIABILITY, WHETHER IN CONTRACT,
--  STRICT LIABILITY, OR TORT (INCLUDING NEGLIGENCE OR OTHERWISE)
--  ARISING IN ANY WAY OUT OF THE USE OF THIS SOFTWARE, EVEN IF
--  ADVISED OF THE POSSIBILITY OF SUCH DAMAGE.
--  
--

library ieee;
use ieee.std_logic_1164.all;
use ieee.std_logic_unsigned.all;
use ieee.numeric_std.all;

library work;
use work.zpu_config.all;
use work.zpupkg.all;
use work.zpuinopkg.all;

entity timer is
  generic (
    TSCENABLED: boolean := false;
    PWMCOUNT: integer range 1 to 8 := 2;
    WIDTH: integer range 1 to 32 := 16;
    PRESCALER_ENABLED: boolean := true;
    BUFFERS: boolean := true
  );
  port (
    wb_clk_i:   in std_logic;
	 	wb_rst_i:   in std_logic;
    wb_dat_o:   out std_logic_vector(wordSize-1 downto 0);
    wb_dat_i:   in std_logic_vector(wordSize-1 downto 0);
    wb_adr_i:   in std_logic_vector(5 downto 0);
    wb_we_i:    in std_logic;
    wb_cyc_i:   in std_logic;
    wb_stb_i:   in std_logic;
    wb_ack_o:   out std_logic;
    wb_inta_o:  out std_logic;

    pwm_out:    out std_logic_vector(PWMCOUNT-1 downto 0)

  );
end entity timer;

architecture behave of timer is

  component prescaler is
  port (
    clk:    in std_logic;
    rst:    in std_logic;
    prescale:   in std_logic_vector(2 downto 0);
    event:  out std_logic                       
  );
  end component prescaler;

type singlepwmregs is record
  cmplow: unsigned(WIDTH-1 downto 0);
  cmphigh: unsigned(WIDTH-1 downto 0);
  en: std_logic;
end record;

type pwmregs is array(PWMCOUNT-1 downto 0) of singlepwmregs;

type timerregs is record
  cnt:  unsigned(WIDTH-1 downto 0); -- current timer counter value
  cmp:  unsigned(WIDTH-1 downto 0); -- top timer compare value
  ccm:  std_logic; -- clear on compare match
  en:   std_logic; -- enable
  dir:  std_logic; -- direction
  ien:  std_logic; -- interrupt enable
  intr: std_logic; -- interrupt
  pres: std_logic_vector(2 downto 0); -- Prescaler
  updp: std_logic_vector(1 downto 0);
  presrst: std_logic;
  pwmr: pwmregs;
  pwmrb:pwmregs;
end record;

constant UPDATE_NOW: std_logic_vector(1 downto 0) := "00";
constant UPDATE_ZERO_SYNC: std_logic_vector(1 downto 0) := "01";
constant UPDATE_LATER: std_logic_vector(1 downto 0) := "10";


signal tmr0_prescale_rst: std_logic;
--signal tmr0_prescale: std_logic_vector(2 downto 0);
signal tmr0_prescale_event: std_logic;

signal TSC_q: unsigned(wordSize-1 downto 0);

signal tmrr: timerregs;

function eq(a:std_logic_vector; b:std_logic_vector) return std_logic is
begin
  if a=b then
    return '1';
  else
    return '0';
  end if;
end function;

signal do_interrupt: std_logic;

begin

  wb_inta_o <= tmrr.intr;
--  comp <= tmrr.cout;

  wb_ack_o <= wb_cyc_i and wb_stb_i;

pr: if PRESCALER_ENABLED generate
  tmr0prescale_inst: prescaler
    port map (
      clk     => wb_clk_i,
      rst     => tmrr.presrst,
      prescale=> tmrr.pres,
      event   => tmr0_prescale_event
    );
end generate;

npr: if not PRESCALER_ENABLED generate
  tmr0_prescale_event<='1';
end generate;

  tsc_process: if TSCENABLED generate
  TSCgen: process(wb_clk_i)
  begin
    if rising_edge(wb_clk_i) then
      if wb_rst_i='1' then
        TSC_q <= (others => '0');
      else
        TSC_q <= TSC_q + 1;
      end if;
    end if;
  end process;
  end generate;

  -- Read
  process(wb_adr_i, tmrr,TSC_q)
  begin

    case wb_adr_i(1 downto 0) is
      when "00" =>
        wb_dat_o <= (others => Undefined);
        wb_dat_o(0) <= tmrr.en;
        wb_dat_o(1) <= tmrr.ccm;
        wb_dat_o(2) <= tmrr.dir;
        wb_dat_o(3) <= tmrr.ien;
        wb_dat_o(6 downto 4) <= tmrr.pres;
        wb_dat_o(7) <= tmrr.intr;
        wb_dat_o(10 downto 9) <= tmrr.updp;

      when "01" =>
        wb_dat_o <= (others => '0');
        wb_dat_o(WIDTH-1 downto 0) <= std_logic_vector(tmrr.cnt);
      when "10" =>
        wb_dat_o <= (others => '0');
        wb_dat_o(WIDTH-1 downto 0) <= std_logic_vector(tmrr.cmp);
      when others =>
        if TSCENABLED then
          wb_dat_o <= (others => '0');
          wb_dat_o <= std_logic_vector(TSC_q);
        else
          wb_dat_o <= (others => DontCareValue );
        end if;
    end case;
  end process;

  process(wb_clk_i, tmrr, wb_rst_i,wb_cyc_i,wb_stb_i,wb_we_i,wb_adr_i,wb_dat_i,tmrr)
    variable w: timerregs;
    variable write_ctrl: std_logic;
    variable write_cmp: std_logic;
    variable write_cnt: std_logic;
    variable write_pwm: std_logic;
    variable ovf: std_logic;
    variable pwmindex: integer;
  begin
    w := tmrr;
    -- These are just helpers
    write_ctrl := wb_cyc_i and wb_stb_i and wb_we_i and eq(wb_adr_i,"000000");
    write_cnt  := wb_cyc_i and wb_stb_i and wb_we_i and eq(wb_adr_i,"000001");
    write_cmp  := wb_cyc_i and wb_stb_i and wb_we_i and eq(wb_adr_i,"000010");
    write_pwm  := wb_cyc_i and wb_stb_i and wb_we_i and wb_adr_i(5);

    ovf:='0';
    if tmrr.cnt = tmrr.cmp then
      ovf:='1';
    end if;

    do_interrupt <= '0';

    if wb_rst_i='1' then
        w.en := '0';
        w.ccm := '0';
        w.dir := '0';
        w.ien := '0';
        w.pres := (others => '0');
        w.presrst := '1';
        w.updp := UPDATE_ZERO_SYNC;
        for i in 0 to PWMCOUNT-1 loop
          w.pwmrb(i).en :='0';
          w.pwmr(i).en :='0';
        end loop;

    else
      if do_interrupt='1' then
        w.intr := '1';
      end if;

      w.presrst := '0';

      -- Wishbone access
      if write_ctrl='1' then
        w.en  := wb_dat_i(0);
        w.ccm := wb_dat_i(1);
        w.dir := wb_dat_i(2);
        w.ien := wb_dat_i(3);
        w.pres:= wb_dat_i(6 downto 4);
        w.updp := wb_dat_i(10 downto 9);

        if wb_dat_i(7)='0' then
          w.intr:='0';
        end if;
      end if;

      if write_cmp='1' then
        w.cmp := unsigned(wb_dat_i(WIDTH-1 downto 0));
      end if;

      if write_cnt='1' then
        w.cnt := unsigned(wb_dat_i(WIDTH-1 downto 0));
      else
        if tmrr.en='1' and tmr0_prescale_event='1' then
          -- If output matches, set interrupt
          if ovf='1' then
            if tmrr.ien='1' then
              do_interrupt<='1';
            end if;
          end if;

          -- CCM
            if tmrr.ccm='1' and ovf='1' then
              w.cnt := (others => '0');
            else
              if tmrr.dir='1' then
                w.cnt := tmrr.cnt + 1;
              else
                w.cnt := tmrr.cnt - 1;
              end if;
            end if;

          end if;

        end if;

      end if;

    if write_pwm='1' then
      for i in 0 to PWMCOUNT-1 loop
        if wb_adr_i(4 downto 2) = std_logic_vector(to_unsigned(i,3)) then
         if BUFFERS then
          -- Write values to this PWM
          case wb_adr_i(1 downto 0) is
            when "00" =>
              w.pwmrb(i).cmplow := unsigned(wb_dat_i(WIDTH-1 downto 0));
            when "01" =>
              w.pwmrb(i).cmphigh := unsigned(wb_dat_i(WIDTH-1 downto 0));
            when "10" =>
              w.pwmrb(i).en := wb_dat_i(0);
            when "11" =>
              -- This is sync pulse for UPDATE_LATER
            when others =>
          end case;
         else
          -- Write values to this PWM
          case wb_adr_i(1 downto 0) is
            when "00" =>
              w.pwmr(i).cmplow := unsigned(wb_dat_i(WIDTH-1 downto 0));
            when "01" =>
              w.pwmr(i).cmphigh := unsigned(wb_dat_i(WIDTH-1 downto 0));
            when "10" =>
              w.pwmr(i).en := wb_dat_i(0);
            when "11" =>
              -- This is sync pulse for UPDATE_LATER
            when others =>
          end case;

         end if;
        end if;
      end loop;
    end if;

    if BUFFERS then
    for i in 0 to PWMCOUNT-1 loop
      case tmrr.updp is
        when UPDATE_NOW =>
          w.pwmr(i) := tmrr.pwmrb(i);
        when UPDATE_ZERO_SYNC =>
          if ovf='1' then
            w.pwmr(i) := tmrr.pwmrb(i);
          end if;
        when UPDATE_LATER =>
          --if wb_adr_i(3 downto 2) = std_logic_vector(to_unsigned(i,2)) then
          --  if wb_adr_i(1 downto 0)="11" then
          --    w.pwmr(i) := tmrr.pwmrb(i);
          --  end if;
         -- end if;

        when others =>
          --w.pwmr(i) := tmrr.pwmrb(i);
      end case;
    end loop;
    end if;


    if rising_edge(wb_clk_i) then
      tmrr <= w;
      for i in 0 to PWMCOUNT-1 loop
        if tmrr.pwmr(i).en='1' then
          if tmrr.cnt >= tmrr.pwmr(i).cmplow and tmrr.cnt<tmrr.pwmr(i).cmphigh then
            pwm_out(i) <= '1';
          else
            pwm_out(i) <= '0';
          end if;
        else
          pwm_out(i)<='0';
        end if;
      end loop;
    end if;

  end process;

end behave;     
>>>>>>> c880a212
<|MERGE_RESOLUTION|>--- conflicted
+++ resolved
@@ -1,719 +1,358 @@
-<<<<<<< HEAD
---
---  16-bit Timer for ZPUINO
--- 
---  Copyright 2010 Alvaro Lopes <alvieboy@alvie.com>
--- 
---  Version: 1.0
--- 
---  The FreeBSD license
---  
---  Redistribution and use in source and binary forms, with or without
---  modification, are permitted provided that the following conditions
---  are met:
---  
---  1. Redistributions of source code must retain the above copyright
---     notice, this list of conditions and the following disclaimer.
---  2. Redistributions in binary form must reproduce the above
---     copyright notice, this list of conditions and the following
---     disclaimer in the documentation and/or other materials
---     provided with the distribution.
---  
---  THIS SOFTWARE IS PROVIDED BY THE AUTHOR ``AS IS'' AND ANY
---  EXPRESS OR IMPLIED WARRANTIES, INCLUDING, BUT NOT LIMITED TO,
---  THE IMPLIED WARRANTIES OF MERCHANTABILITY AND FITNESS FOR A
---  PARTICULAR PURPOSE ARE DISCLAIMED. IN NO EVENT SHALL THE
---  ZPU PROJECT OR CONTRIBUTORS BE LIABLE FOR ANY DIRECT,
---  INDIRECT, INCIDENTAL, SPECIAL, EXEMPLARY, OR CONSEQUENTIAL DAMAGES
---  (INCLUDING, BUT NOT LIMITED TO, PROCUREMENT OF SUBSTITUTE GOODS
---  OR SERVICES; LOSS OF USE, DATA, OR PROFITS; OR BUSINESS INTERRUPTION)
---  HOWEVER CAUSED AND ON ANY THEORY OF LIABILITY, WHETHER IN CONTRACT,
---  STRICT LIABILITY, OR TORT (INCLUDING NEGLIGENCE OR OTHERWISE)
---  ARISING IN ANY WAY OUT OF THE USE OF THIS SOFTWARE, EVEN IF
---  ADVISED OF THE POSSIBILITY OF SUCH DAMAGE.
---  
---
-
-library ieee;
-use ieee.std_logic_1164.all;
-use ieee.std_logic_unsigned.all;
-use ieee.numeric_std.all;
-
-library work;
-use work.zpu_config.all;
-use work.zpupkg.all;
-use work.zpuinopkg.all;
-
-entity timer is
-  generic (
-    TSCENABLED: boolean := false;
-    PWMCOUNT: integer range 1 to 8 := 2;
-    WIDTH: integer range 1 to 32 := 16;
-    PRESCALER_ENABLED: boolean := true;
-    BUFFERS: boolean := true
-  );
-  port (
-    wb_clk_i:   in std_logic;
-	 	wb_rst_i:   in std_logic;
-    wb_dat_o:   out std_logic_vector(wordSize-1 downto 0);
-    wb_dat_i:   in std_logic_vector(wordSize-1 downto 0);
-    wb_adr_i:   in std_logic_vector(5 downto 0);
-    wb_we_i:    in std_logic;
-    wb_cyc_i:   in std_logic;
-    wb_stb_i:   in std_logic;
-    wb_ack_o:   out std_logic;
-    wb_inta_o:  out std_logic;
-
-    pwm_out:    out std_logic_vector(PWMCOUNT-1 downto 0)
-
-  );
-end entity timer;
-
-architecture behave of timer is
-
-  component prescaler is
-  port (
-    clk:    in std_logic;
-    rst:    in std_logic;
-    prescale:   in std_logic_vector(2 downto 0);
-    event:  out std_logic                       
-  );
-  end component prescaler;
-
-type singlepwmregs is record
-  cmplow: unsigned(WIDTH-1 downto 0);
-  cmphigh: unsigned(WIDTH-1 downto 0);
-  en: std_logic;
-end record;
-
-type pwmregs is array(PWMCOUNT-1 downto 0) of singlepwmregs;
-
-type timerregs is record
-  cnt:  unsigned(WIDTH-1 downto 0); -- current timer counter value
-  cmp:  unsigned(WIDTH-1 downto 0); -- top timer compare value
-  ccm:  std_logic; -- clear on compare match
-  en:   std_logic; -- enable
-  dir:  std_logic; -- direction
-  ien:  std_logic; -- interrupt enable
-  intr: std_logic; -- interrupt
-  pres: std_logic_vector(2 downto 0); -- Prescaler
-  updp: std_logic_vector(1 downto 0);
-  presrst: std_logic;
-  pwmr: pwmregs;
-  pwmrb:pwmregs;
-end record;
-
-constant UPDATE_NOW: std_logic_vector(1 downto 0) := "00";
-constant UPDATE_ZERO_SYNC: std_logic_vector(1 downto 0) := "01";
-constant UPDATE_LATER: std_logic_vector(1 downto 0) := "10";
-
-
-signal tmr0_prescale_rst: std_logic;
---signal tmr0_prescale: std_logic_vector(2 downto 0);
-signal tmr0_prescale_event: std_logic;
-
-signal TSC_q: unsigned(wordSize-1 downto 0);
-
-signal tmrr: timerregs;
-
-function eq(a:std_logic_vector; b:std_logic_vector) return std_logic is
-begin
-  if a=b then
-    return '1';
-  else
-    return '0';
-  end if;
-end function;
-
-signal do_interrupt: std_logic;
-
-begin
-
-  wb_inta_o <= tmrr.intr;
---  comp <= tmrr.cout;
-
-  wb_ack_o <= wb_cyc_i and wb_stb_i;
-
-pr: if PRESCALER_ENABLED generate
-  tmr0prescale_inst: prescaler
-    port map (
-      clk     => wb_clk_i,
-      rst     => tmrr.presrst,
-      prescale=> tmrr.pres,
-      event   => tmr0_prescale_event
-    );
-end generate;
-
-npr: if not PRESCALER_ENABLED generate
-  tmr0_prescale_event<='1';
-end generate;
-
-  tsc_process: if TSCENABLED generate
-  TSCgen: process(wb_clk_i)
-  begin
-    if rising_edge(wb_clk_i) then
-      if wb_rst_i='1' then
-        TSC_q <= (others => '0');
-      else
-        TSC_q <= TSC_q + 1;
-      end if;
-    end if;
-  end process;
-  end generate;
-
-  -- Read
-  process(wb_adr_i, tmrr,TSC_q)
-  begin
-
-    case wb_adr_i(1 downto 0) is
-      when "00" =>
-        wb_dat_o <= (others => Undefined);
-        wb_dat_o(0) <= tmrr.en;
-        wb_dat_o(1) <= tmrr.ccm;
-        wb_dat_o(2) <= tmrr.dir;
-        wb_dat_o(3) <= tmrr.ien;
-        wb_dat_o(6 downto 4) <= tmrr.pres;
-        wb_dat_o(7) <= tmrr.intr;
-        wb_dat_o(10 downto 9) <= tmrr.updp;
-
-      when "01" =>
-        wb_dat_o <= (others => '0');
-        wb_dat_o(WIDTH-1 downto 0) <= std_logic_vector(tmrr.cnt);
-      when "10" =>
-        wb_dat_o <= (others => '0');
-        wb_dat_o(WIDTH-1 downto 0) <= std_logic_vector(tmrr.cmp);
-      when others =>
-        if TSCENABLED then
-          wb_dat_o <= (others => '0');
-          wb_dat_o <= std_logic_vector(TSC_q);
-        else
-          wb_dat_o <= (others => DontCareValue );
-        end if;
-    end case;
-  end process;
-
-  process(wb_clk_i, tmrr, wb_rst_i,wb_cyc_i,wb_stb_i,wb_we_i,wb_adr_i,wb_dat_i,tmrr)
-    variable w: timerregs;
-    variable write_ctrl: std_logic;
-    variable write_cmp: std_logic;
-    variable write_cnt: std_logic;
-    variable write_pwm: std_logic;
-    variable ovf: std_logic;
-    variable pwmindex: integer;
-  begin
-    w := tmrr;
-    -- These are just helpers
-    write_ctrl := wb_cyc_i and wb_stb_i and wb_we_i and eq(wb_adr_i,"000000");
-    write_cnt  := wb_cyc_i and wb_stb_i and wb_we_i and eq(wb_adr_i,"000001");
-    write_cmp  := wb_cyc_i and wb_stb_i and wb_we_i and eq(wb_adr_i,"000010");
-    write_pwm  := wb_cyc_i and wb_stb_i and wb_we_i and wb_adr_i(5);
-
-    ovf:='0';
-    if tmrr.cnt = tmrr.cmp then
-      ovf:='1';
-    end if;
-
-    do_interrupt <= '0';
-
-    if wb_rst_i='1' then
-        w.en := '0';
-        w.ccm := '0';
-        w.dir := '0';
-        w.ien := '0';
-        w.pres := (others => '0');
-        w.presrst := '1';
-        w.updp := UPDATE_ZERO_SYNC;
-        for i in 0 to PWMCOUNT-1 loop
-          w.pwmrb(i).en :='0';
-          w.pwmr(i).en :='0';
-        end loop;
-
-    else
-      if do_interrupt='1' then
-        w.intr := '1';
-      end if;
-
-      w.presrst := '0';
-
-      -- Wishbone access
-      if write_ctrl='1' then
-        w.en  := wb_dat_i(0);
-        w.ccm := wb_dat_i(1);
-        w.dir := wb_dat_i(2);
-        w.ien := wb_dat_i(3);
-        w.pres:= wb_dat_i(6 downto 4);
-        w.updp := wb_dat_i(10 downto 9);
-
-        if wb_dat_i(7)='0' then
-          w.intr:='0';
-        end if;
-      end if;
-
-      if write_cmp='1' then
-        w.cmp := unsigned(wb_dat_i(WIDTH-1 downto 0));
-      end if;
-
-      if write_cnt='1' then
-        w.cnt := unsigned(wb_dat_i(WIDTH-1 downto 0));
-      else
-        if tmrr.en='1' and tmr0_prescale_event='1' then
-          -- If output matches, set interrupt
-          if ovf='1' then
-            if tmrr.ien='1' then
-              do_interrupt<='1';
-            end if;
-          end if;
-
-          -- CCM
-            if tmrr.ccm='1' and ovf='1' then
-              w.cnt := (others => '0');
-            else
-              if tmrr.dir='1' then
-                w.cnt := tmrr.cnt + 1;
-              else
-                w.cnt := tmrr.cnt - 1;
-              end if;
-            end if;
-
-          end if;
-
-        end if;
-
-      end if;
-
-    if write_pwm='1' then
-      for i in 0 to PWMCOUNT-1 loop
-        if wb_adr_i(4 downto 2) = std_logic_vector(to_unsigned(i,3)) then
-         if BUFFERS then
-          -- Write values to this PWM
-          case wb_adr_i(1 downto 0) is
-            when "00" =>
-              w.pwmrb(i).cmplow := unsigned(wb_dat_i(WIDTH-1 downto 0));
-            when "01" =>
-              w.pwmrb(i).cmphigh := unsigned(wb_dat_i(WIDTH-1 downto 0));
-            when "10" =>
-              w.pwmrb(i).en := wb_dat_i(0);
-            when "11" =>
-              -- This is sync pulse for UPDATE_LATER
-            when others =>
-          end case;
-         else
-          -- Write values to this PWM
-          case wb_adr_i(1 downto 0) is
-            when "00" =>
-              w.pwmr(i).cmplow := unsigned(wb_dat_i(WIDTH-1 downto 0));
-            when "01" =>
-              w.pwmr(i).cmphigh := unsigned(wb_dat_i(WIDTH-1 downto 0));
-            when "10" =>
-              w.pwmr(i).en := wb_dat_i(0);
-            when "11" =>
-              -- This is sync pulse for UPDATE_LATER
-            when others =>
-          end case;
-
-         end if;
-        end if;
-      end loop;
-    end if;
-
-    if BUFFERS then
-    for i in 0 to PWMCOUNT-1 loop
-      case tmrr.updp is
-        when UPDATE_NOW =>
-          w.pwmr(i) := tmrr.pwmrb(i);
-        when UPDATE_ZERO_SYNC =>
-          if ovf='1' then
-            w.pwmr(i) := tmrr.pwmrb(i);
-          end if;
-        when UPDATE_LATER =>
-          --if wb_adr_i(3 downto 2) = std_logic_vector(to_unsigned(i,2)) then
-          --  if wb_adr_i(1 downto 0)="11" then
-          --    w.pwmr(i) := tmrr.pwmrb(i);
-          --  end if;
-         -- end if;
-
-        when others =>
-          --w.pwmr(i) := tmrr.pwmrb(i);
-      end case;
-    end loop;
-    end if;
-
-
-    if rising_edge(wb_clk_i) then
-      tmrr <= w;
-      for i in 0 to PWMCOUNT-1 loop
-        if tmrr.pwmr(i).en='1' then
-          if tmrr.cnt >= tmrr.pwmr(i).cmplow and tmrr.cnt<tmrr.pwmr(i).cmphigh then
-            pwm_out(i) <= '1';
-          else
-            pwm_out(i) <= '0';
-          end if;
-        else
-          pwm_out(i)<='0';
-        end if;
-      end loop;
-    end if;
-
-  end process;
-
-end behave;     
-=======
---
---  16-bit Timer for ZPUINO
--- 
---  Copyright 2010 Alvaro Lopes <alvieboy@alvie.com>
--- 
---  Version: 1.0
--- 
---  The FreeBSD license
---  
---  Redistribution and use in source and binary forms, with or without
---  modification, are permitted provided that the following conditions
---  are met:
---  
---  1. Redistributions of source code must retain the above copyright
---     notice, this list of conditions and the following disclaimer.
---  2. Redistributions in binary form must reproduce the above
---     copyright notice, this list of conditions and the following
---     disclaimer in the documentation and/or other materials
---     provided with the distribution.
---  
---  THIS SOFTWARE IS PROVIDED BY THE AUTHOR ``AS IS'' AND ANY
---  EXPRESS OR IMPLIED WARRANTIES, INCLUDING, BUT NOT LIMITED TO,
---  THE IMPLIED WARRANTIES OF MERCHANTABILITY AND FITNESS FOR A
---  PARTICULAR PURPOSE ARE DISCLAIMED. IN NO EVENT SHALL THE
---  ZPU PROJECT OR CONTRIBUTORS BE LIABLE FOR ANY DIRECT,
---  INDIRECT, INCIDENTAL, SPECIAL, EXEMPLARY, OR CONSEQUENTIAL DAMAGES
---  (INCLUDING, BUT NOT LIMITED TO, PROCUREMENT OF SUBSTITUTE GOODS
---  OR SERVICES; LOSS OF USE, DATA, OR PROFITS; OR BUSINESS INTERRUPTION)
---  HOWEVER CAUSED AND ON ANY THEORY OF LIABILITY, WHETHER IN CONTRACT,
---  STRICT LIABILITY, OR TORT (INCLUDING NEGLIGENCE OR OTHERWISE)
---  ARISING IN ANY WAY OUT OF THE USE OF THIS SOFTWARE, EVEN IF
---  ADVISED OF THE POSSIBILITY OF SUCH DAMAGE.
---  
---
-
-library ieee;
-use ieee.std_logic_1164.all;
-use ieee.std_logic_unsigned.all;
-use ieee.numeric_std.all;
-
-library work;
-use work.zpu_config.all;
-use work.zpupkg.all;
-use work.zpuinopkg.all;
-
-entity timer is
-  generic (
-    TSCENABLED: boolean := false;
-    PWMCOUNT: integer range 1 to 8 := 2;
-    WIDTH: integer range 1 to 32 := 16;
-    PRESCALER_ENABLED: boolean := true;
-    BUFFERS: boolean := true
-  );
-  port (
-    wb_clk_i:   in std_logic;
-	 	wb_rst_i:   in std_logic;
-    wb_dat_o:   out std_logic_vector(wordSize-1 downto 0);
-    wb_dat_i:   in std_logic_vector(wordSize-1 downto 0);
-    wb_adr_i:   in std_logic_vector(5 downto 0);
-    wb_we_i:    in std_logic;
-    wb_cyc_i:   in std_logic;
-    wb_stb_i:   in std_logic;
-    wb_ack_o:   out std_logic;
-    wb_inta_o:  out std_logic;
-
-    pwm_out:    out std_logic_vector(PWMCOUNT-1 downto 0)
-
-  );
-end entity timer;
-
-architecture behave of timer is
-
-  component prescaler is
-  port (
-    clk:    in std_logic;
-    rst:    in std_logic;
-    prescale:   in std_logic_vector(2 downto 0);
-    event:  out std_logic                       
-  );
-  end component prescaler;
-
-type singlepwmregs is record
-  cmplow: unsigned(WIDTH-1 downto 0);
-  cmphigh: unsigned(WIDTH-1 downto 0);
-  en: std_logic;
-end record;
-
-type pwmregs is array(PWMCOUNT-1 downto 0) of singlepwmregs;
-
-type timerregs is record
-  cnt:  unsigned(WIDTH-1 downto 0); -- current timer counter value
-  cmp:  unsigned(WIDTH-1 downto 0); -- top timer compare value
-  ccm:  std_logic; -- clear on compare match
-  en:   std_logic; -- enable
-  dir:  std_logic; -- direction
-  ien:  std_logic; -- interrupt enable
-  intr: std_logic; -- interrupt
-  pres: std_logic_vector(2 downto 0); -- Prescaler
-  updp: std_logic_vector(1 downto 0);
-  presrst: std_logic;
-  pwmr: pwmregs;
-  pwmrb:pwmregs;
-end record;
-
-constant UPDATE_NOW: std_logic_vector(1 downto 0) := "00";
-constant UPDATE_ZERO_SYNC: std_logic_vector(1 downto 0) := "01";
-constant UPDATE_LATER: std_logic_vector(1 downto 0) := "10";
-
-
-signal tmr0_prescale_rst: std_logic;
---signal tmr0_prescale: std_logic_vector(2 downto 0);
-signal tmr0_prescale_event: std_logic;
-
-signal TSC_q: unsigned(wordSize-1 downto 0);
-
-signal tmrr: timerregs;
-
-function eq(a:std_logic_vector; b:std_logic_vector) return std_logic is
-begin
-  if a=b then
-    return '1';
-  else
-    return '0';
-  end if;
-end function;
-
-signal do_interrupt: std_logic;
-
-begin
-
-  wb_inta_o <= tmrr.intr;
---  comp <= tmrr.cout;
-
-  wb_ack_o <= wb_cyc_i and wb_stb_i;
-
-pr: if PRESCALER_ENABLED generate
-  tmr0prescale_inst: prescaler
-    port map (
-      clk     => wb_clk_i,
-      rst     => tmrr.presrst,
-      prescale=> tmrr.pres,
-      event   => tmr0_prescale_event
-    );
-end generate;
-
-npr: if not PRESCALER_ENABLED generate
-  tmr0_prescale_event<='1';
-end generate;
-
-  tsc_process: if TSCENABLED generate
-  TSCgen: process(wb_clk_i)
-  begin
-    if rising_edge(wb_clk_i) then
-      if wb_rst_i='1' then
-        TSC_q <= (others => '0');
-      else
-        TSC_q <= TSC_q + 1;
-      end if;
-    end if;
-  end process;
-  end generate;
-
-  -- Read
-  process(wb_adr_i, tmrr,TSC_q)
-  begin
-
-    case wb_adr_i(1 downto 0) is
-      when "00" =>
-        wb_dat_o <= (others => Undefined);
-        wb_dat_o(0) <= tmrr.en;
-        wb_dat_o(1) <= tmrr.ccm;
-        wb_dat_o(2) <= tmrr.dir;
-        wb_dat_o(3) <= tmrr.ien;
-        wb_dat_o(6 downto 4) <= tmrr.pres;
-        wb_dat_o(7) <= tmrr.intr;
-        wb_dat_o(10 downto 9) <= tmrr.updp;
-
-      when "01" =>
-        wb_dat_o <= (others => '0');
-        wb_dat_o(WIDTH-1 downto 0) <= std_logic_vector(tmrr.cnt);
-      when "10" =>
-        wb_dat_o <= (others => '0');
-        wb_dat_o(WIDTH-1 downto 0) <= std_logic_vector(tmrr.cmp);
-      when others =>
-        if TSCENABLED then
-          wb_dat_o <= (others => '0');
-          wb_dat_o <= std_logic_vector(TSC_q);
-        else
-          wb_dat_o <= (others => DontCareValue );
-        end if;
-    end case;
-  end process;
-
-  process(wb_clk_i, tmrr, wb_rst_i,wb_cyc_i,wb_stb_i,wb_we_i,wb_adr_i,wb_dat_i,tmrr)
-    variable w: timerregs;
-    variable write_ctrl: std_logic;
-    variable write_cmp: std_logic;
-    variable write_cnt: std_logic;
-    variable write_pwm: std_logic;
-    variable ovf: std_logic;
-    variable pwmindex: integer;
-  begin
-    w := tmrr;
-    -- These are just helpers
-    write_ctrl := wb_cyc_i and wb_stb_i and wb_we_i and eq(wb_adr_i,"000000");
-    write_cnt  := wb_cyc_i and wb_stb_i and wb_we_i and eq(wb_adr_i,"000001");
-    write_cmp  := wb_cyc_i and wb_stb_i and wb_we_i and eq(wb_adr_i,"000010");
-    write_pwm  := wb_cyc_i and wb_stb_i and wb_we_i and wb_adr_i(5);
-
-    ovf:='0';
-    if tmrr.cnt = tmrr.cmp then
-      ovf:='1';
-    end if;
-
-    do_interrupt <= '0';
-
-    if wb_rst_i='1' then
-        w.en := '0';
-        w.ccm := '0';
-        w.dir := '0';
-        w.ien := '0';
-        w.pres := (others => '0');
-        w.presrst := '1';
-        w.updp := UPDATE_ZERO_SYNC;
-        for i in 0 to PWMCOUNT-1 loop
-          w.pwmrb(i).en :='0';
-          w.pwmr(i).en :='0';
-        end loop;
-
-    else
-      if do_interrupt='1' then
-        w.intr := '1';
-      end if;
-
-      w.presrst := '0';
-
-      -- Wishbone access
-      if write_ctrl='1' then
-        w.en  := wb_dat_i(0);
-        w.ccm := wb_dat_i(1);
-        w.dir := wb_dat_i(2);
-        w.ien := wb_dat_i(3);
-        w.pres:= wb_dat_i(6 downto 4);
-        w.updp := wb_dat_i(10 downto 9);
-
-        if wb_dat_i(7)='0' then
-          w.intr:='0';
-        end if;
-      end if;
-
-      if write_cmp='1' then
-        w.cmp := unsigned(wb_dat_i(WIDTH-1 downto 0));
-      end if;
-
-      if write_cnt='1' then
-        w.cnt := unsigned(wb_dat_i(WIDTH-1 downto 0));
-      else
-        if tmrr.en='1' and tmr0_prescale_event='1' then
-          -- If output matches, set interrupt
-          if ovf='1' then
-            if tmrr.ien='1' then
-              do_interrupt<='1';
-            end if;
-          end if;
-
-          -- CCM
-            if tmrr.ccm='1' and ovf='1' then
-              w.cnt := (others => '0');
-            else
-              if tmrr.dir='1' then
-                w.cnt := tmrr.cnt + 1;
-              else
-                w.cnt := tmrr.cnt - 1;
-              end if;
-            end if;
-
-          end if;
-
-        end if;
-
-      end if;
-
-    if write_pwm='1' then
-      for i in 0 to PWMCOUNT-1 loop
-        if wb_adr_i(4 downto 2) = std_logic_vector(to_unsigned(i,3)) then
-         if BUFFERS then
-          -- Write values to this PWM
-          case wb_adr_i(1 downto 0) is
-            when "00" =>
-              w.pwmrb(i).cmplow := unsigned(wb_dat_i(WIDTH-1 downto 0));
-            when "01" =>
-              w.pwmrb(i).cmphigh := unsigned(wb_dat_i(WIDTH-1 downto 0));
-            when "10" =>
-              w.pwmrb(i).en := wb_dat_i(0);
-            when "11" =>
-              -- This is sync pulse for UPDATE_LATER
-            when others =>
-          end case;
-         else
-          -- Write values to this PWM
-          case wb_adr_i(1 downto 0) is
-            when "00" =>
-              w.pwmr(i).cmplow := unsigned(wb_dat_i(WIDTH-1 downto 0));
-            when "01" =>
-              w.pwmr(i).cmphigh := unsigned(wb_dat_i(WIDTH-1 downto 0));
-            when "10" =>
-              w.pwmr(i).en := wb_dat_i(0);
-            when "11" =>
-              -- This is sync pulse for UPDATE_LATER
-            when others =>
-          end case;
-
-         end if;
-        end if;
-      end loop;
-    end if;
-
-    if BUFFERS then
-    for i in 0 to PWMCOUNT-1 loop
-      case tmrr.updp is
-        when UPDATE_NOW =>
-          w.pwmr(i) := tmrr.pwmrb(i);
-        when UPDATE_ZERO_SYNC =>
-          if ovf='1' then
-            w.pwmr(i) := tmrr.pwmrb(i);
-          end if;
-        when UPDATE_LATER =>
-          --if wb_adr_i(3 downto 2) = std_logic_vector(to_unsigned(i,2)) then
-          --  if wb_adr_i(1 downto 0)="11" then
-          --    w.pwmr(i) := tmrr.pwmrb(i);
-          --  end if;
-         -- end if;
-
-        when others =>
-          --w.pwmr(i) := tmrr.pwmrb(i);
-      end case;
-    end loop;
-    end if;
-
-
-    if rising_edge(wb_clk_i) then
-      tmrr <= w;
-      for i in 0 to PWMCOUNT-1 loop
-        if tmrr.pwmr(i).en='1' then
-          if tmrr.cnt >= tmrr.pwmr(i).cmplow and tmrr.cnt<tmrr.pwmr(i).cmphigh then
-            pwm_out(i) <= '1';
-          else
-            pwm_out(i) <= '0';
-          end if;
-        else
-          pwm_out(i)<='0';
-        end if;
-      end loop;
-    end if;
-
-  end process;
-
-end behave;     
->>>>>>> c880a212
+--
+--  16-bit Timer for ZPUINO
+-- 
+--  Copyright 2010 Alvaro Lopes <alvieboy@alvie.com>
+-- 
+--  Version: 1.0
+-- 
+--  The FreeBSD license
+--  
+--  Redistribution and use in source and binary forms, with or without
+--  modification, are permitted provided that the following conditions
+--  are met:
+--  
+--  1. Redistributions of source code must retain the above copyright
+--     notice, this list of conditions and the following disclaimer.
+--  2. Redistributions in binary form must reproduce the above
+--     copyright notice, this list of conditions and the following
+--     disclaimer in the documentation and/or other materials
+--     provided with the distribution.
+--  
+--  THIS SOFTWARE IS PROVIDED BY THE AUTHOR ``AS IS'' AND ANY
+--  EXPRESS OR IMPLIED WARRANTIES, INCLUDING, BUT NOT LIMITED TO,
+--  THE IMPLIED WARRANTIES OF MERCHANTABILITY AND FITNESS FOR A
+--  PARTICULAR PURPOSE ARE DISCLAIMED. IN NO EVENT SHALL THE
+--  ZPU PROJECT OR CONTRIBUTORS BE LIABLE FOR ANY DIRECT,
+--  INDIRECT, INCIDENTAL, SPECIAL, EXEMPLARY, OR CONSEQUENTIAL DAMAGES
+--  (INCLUDING, BUT NOT LIMITED TO, PROCUREMENT OF SUBSTITUTE GOODS
+--  OR SERVICES; LOSS OF USE, DATA, OR PROFITS; OR BUSINESS INTERRUPTION)
+--  HOWEVER CAUSED AND ON ANY THEORY OF LIABILITY, WHETHER IN CONTRACT,
+--  STRICT LIABILITY, OR TORT (INCLUDING NEGLIGENCE OR OTHERWISE)
+--  ARISING IN ANY WAY OUT OF THE USE OF THIS SOFTWARE, EVEN IF
+--  ADVISED OF THE POSSIBILITY OF SUCH DAMAGE.
+--  
+--
+
+library ieee;
+use ieee.std_logic_1164.all;
+use ieee.std_logic_unsigned.all;
+use ieee.numeric_std.all;
+
+library work;
+use work.zpu_config.all;
+use work.zpupkg.all;
+use work.zpuinopkg.all;
+
+entity timer is
+  generic (
+    TSCENABLED: boolean := false;
+    PWMCOUNT: integer range 1 to 8 := 2;
+    WIDTH: integer range 1 to 32 := 16;
+    PRESCALER_ENABLED: boolean := true;
+    BUFFERS: boolean := true
+  );
+  port (
+    wb_clk_i:   in std_logic;
+	 	wb_rst_i:   in std_logic;
+    wb_dat_o:   out std_logic_vector(wordSize-1 downto 0);
+    wb_dat_i:   in std_logic_vector(wordSize-1 downto 0);
+    wb_adr_i:   in std_logic_vector(5 downto 0);
+    wb_we_i:    in std_logic;
+    wb_cyc_i:   in std_logic;
+    wb_stb_i:   in std_logic;
+    wb_ack_o:   out std_logic;
+    wb_inta_o:  out std_logic;
+
+    pwm_out:    out std_logic_vector(PWMCOUNT-1 downto 0)
+
+  );
+end entity timer;
+
+architecture behave of timer is
+
+  component prescaler is
+  port (
+    clk:    in std_logic;
+    rst:    in std_logic;
+    prescale:   in std_logic_vector(2 downto 0);
+    event:  out std_logic                       
+  );
+  end component prescaler;
+
+type singlepwmregs is record
+  cmplow: unsigned(WIDTH-1 downto 0);
+  cmphigh: unsigned(WIDTH-1 downto 0);
+  en: std_logic;
+end record;
+
+type pwmregs is array(PWMCOUNT-1 downto 0) of singlepwmregs;
+
+type timerregs is record
+  cnt:  unsigned(WIDTH-1 downto 0); -- current timer counter value
+  cmp:  unsigned(WIDTH-1 downto 0); -- top timer compare value
+  ccm:  std_logic; -- clear on compare match
+  en:   std_logic; -- enable
+  dir:  std_logic; -- direction
+  ien:  std_logic; -- interrupt enable
+  intr: std_logic; -- interrupt
+  pres: std_logic_vector(2 downto 0); -- Prescaler
+  updp: std_logic_vector(1 downto 0);
+  presrst: std_logic;
+  pwmr: pwmregs;
+  pwmrb:pwmregs;
+end record;
+
+constant UPDATE_NOW: std_logic_vector(1 downto 0) := "00";
+constant UPDATE_ZERO_SYNC: std_logic_vector(1 downto 0) := "01";
+constant UPDATE_LATER: std_logic_vector(1 downto 0) := "10";
+
+
+signal tmr0_prescale_rst: std_logic;
+--signal tmr0_prescale: std_logic_vector(2 downto 0);
+signal tmr0_prescale_event: std_logic;
+
+signal TSC_q: unsigned(wordSize-1 downto 0);
+
+signal tmrr: timerregs;
+
+function eq(a:std_logic_vector; b:std_logic_vector) return std_logic is
+begin
+  if a=b then
+    return '1';
+  else
+    return '0';
+  end if;
+end function;
+
+signal do_interrupt: std_logic;
+
+begin
+
+  wb_inta_o <= tmrr.intr;
+--  comp <= tmrr.cout;
+
+  wb_ack_o <= wb_cyc_i and wb_stb_i;
+
+pr: if PRESCALER_ENABLED generate
+  tmr0prescale_inst: prescaler
+    port map (
+      clk     => wb_clk_i,
+      rst     => tmrr.presrst,
+      prescale=> tmrr.pres,
+      event   => tmr0_prescale_event
+    );
+end generate;
+
+npr: if not PRESCALER_ENABLED generate
+  tmr0_prescale_event<='1';
+end generate;
+
+  tsc_process: if TSCENABLED generate
+  TSCgen: process(wb_clk_i)
+  begin
+    if rising_edge(wb_clk_i) then
+      if wb_rst_i='1' then
+        TSC_q <= (others => '0');
+      else
+        TSC_q <= TSC_q + 1;
+      end if;
+    end if;
+  end process;
+  end generate;
+
+  -- Read
+  process(wb_adr_i, tmrr,TSC_q)
+  begin
+
+    case wb_adr_i(1 downto 0) is
+      when "00" =>
+        wb_dat_o <= (others => Undefined);
+        wb_dat_o(0) <= tmrr.en;
+        wb_dat_o(1) <= tmrr.ccm;
+        wb_dat_o(2) <= tmrr.dir;
+        wb_dat_o(3) <= tmrr.ien;
+        wb_dat_o(6 downto 4) <= tmrr.pres;
+        wb_dat_o(7) <= tmrr.intr;
+        wb_dat_o(10 downto 9) <= tmrr.updp;
+
+      when "01" =>
+        wb_dat_o <= (others => '0');
+        wb_dat_o(WIDTH-1 downto 0) <= std_logic_vector(tmrr.cnt);
+      when "10" =>
+        wb_dat_o <= (others => '0');
+        wb_dat_o(WIDTH-1 downto 0) <= std_logic_vector(tmrr.cmp);
+      when others =>
+        if TSCENABLED then
+          wb_dat_o <= (others => '0');
+          wb_dat_o <= std_logic_vector(TSC_q);
+        else
+          wb_dat_o <= (others => DontCareValue );
+        end if;
+    end case;
+  end process;
+
+  process(wb_clk_i, tmrr, wb_rst_i,wb_cyc_i,wb_stb_i,wb_we_i,wb_adr_i,wb_dat_i,tmrr,do_interrupt,tmr0_prescale_event)
+    variable w: timerregs;
+    variable write_ctrl: std_logic;
+    variable write_cmp: std_logic;
+    variable write_cnt: std_logic;
+    variable write_pwm: std_logic;
+    variable ovf: std_logic;
+    variable pwmindex: integer;
+  begin
+    w := tmrr;
+    -- These are just helpers
+    write_ctrl := wb_cyc_i and wb_stb_i and wb_we_i and eq(wb_adr_i,"000000");
+    write_cnt  := wb_cyc_i and wb_stb_i and wb_we_i and eq(wb_adr_i,"000001");
+    write_cmp  := wb_cyc_i and wb_stb_i and wb_we_i and eq(wb_adr_i,"000010");
+    write_pwm  := wb_cyc_i and wb_stb_i and wb_we_i and wb_adr_i(5);
+
+    ovf:='0';
+    if tmrr.cnt = tmrr.cmp then
+      ovf:='1';
+    end if;
+
+    do_interrupt <= '0';
+
+    if wb_rst_i='1' then
+        w.en := '0';
+        w.ccm := '0';
+        w.dir := '0';
+        w.ien := '0';
+        w.pres := (others => '0');
+        w.presrst := '1';
+        w.updp := UPDATE_ZERO_SYNC;
+        for i in 0 to PWMCOUNT-1 loop
+          w.pwmrb(i).en :='0';
+          w.pwmr(i).en :='0';
+        end loop;
+
+    else
+      if do_interrupt='1' then
+        w.intr := '1';
+      end if;
+
+      w.presrst := '0';
+
+      -- Wishbone access
+      if write_ctrl='1' then
+        w.en  := wb_dat_i(0);
+        w.ccm := wb_dat_i(1);
+        w.dir := wb_dat_i(2);
+        w.ien := wb_dat_i(3);
+        w.pres:= wb_dat_i(6 downto 4);
+        w.updp := wb_dat_i(10 downto 9);
+
+        if wb_dat_i(7)='0' then
+          w.intr:='0';
+        end if;
+      end if;
+
+      if write_cmp='1' then
+        w.cmp := unsigned(wb_dat_i(WIDTH-1 downto 0));
+      end if;
+
+      if write_cnt='1' then
+        w.cnt := unsigned(wb_dat_i(WIDTH-1 downto 0));
+      else
+        if tmrr.en='1' and tmr0_prescale_event='1' then
+          -- If output matches, set interrupt
+          if ovf='1' then
+            if tmrr.ien='1' then
+              do_interrupt<='1';
+            end if;
+          end if;
+
+          -- CCM
+            if tmrr.ccm='1' and ovf='1' then
+              w.cnt := (others => '0');
+            else
+              if tmrr.dir='1' then
+                w.cnt := tmrr.cnt + 1;
+              else
+                w.cnt := tmrr.cnt - 1;
+              end if;
+            end if;
+
+          end if;
+
+        end if;
+
+      end if;
+
+    if write_pwm='1' then
+      for i in 0 to PWMCOUNT-1 loop
+        if wb_adr_i(4 downto 2) = std_logic_vector(to_unsigned(i,3)) then
+         if BUFFERS then
+          -- Write values to this PWM
+          case wb_adr_i(1 downto 0) is
+            when "00" =>
+              w.pwmrb(i).cmplow := unsigned(wb_dat_i(WIDTH-1 downto 0));
+            when "01" =>
+              w.pwmrb(i).cmphigh := unsigned(wb_dat_i(WIDTH-1 downto 0));
+            when "10" =>
+              w.pwmrb(i).en := wb_dat_i(0);
+            when "11" =>
+              -- This is sync pulse for UPDATE_LATER
+            when others =>
+          end case;
+         else
+          -- Write values to this PWM
+          case wb_adr_i(1 downto 0) is
+            when "00" =>
+              w.pwmr(i).cmplow := unsigned(wb_dat_i(WIDTH-1 downto 0));
+            when "01" =>
+              w.pwmr(i).cmphigh := unsigned(wb_dat_i(WIDTH-1 downto 0));
+            when "10" =>
+              w.pwmr(i).en := wb_dat_i(0);
+            when "11" =>
+              -- This is sync pulse for UPDATE_LATER
+            when others =>
+          end case;
+
+         end if;
+        end if;
+      end loop;
+    end if;
+
+    if BUFFERS then
+    for i in 0 to PWMCOUNT-1 loop
+      case tmrr.updp is
+        when UPDATE_NOW =>
+          w.pwmr(i) := tmrr.pwmrb(i);
+        when UPDATE_ZERO_SYNC =>
+          if ovf='1' then
+            w.pwmr(i) := tmrr.pwmrb(i);
+          end if;
+        when UPDATE_LATER =>
+          --if wb_adr_i(3 downto 2) = std_logic_vector(to_unsigned(i,2)) then
+          --  if wb_adr_i(1 downto 0)="11" then
+          --    w.pwmr(i) := tmrr.pwmrb(i);
+          --  end if;
+         -- end if;
+
+        when others =>
+          --w.pwmr(i) := tmrr.pwmrb(i);
+      end case;
+    end loop;
+    end if;
+
+
+    if rising_edge(wb_clk_i) then
+      tmrr <= w;
+      for i in 0 to PWMCOUNT-1 loop
+        if tmrr.pwmr(i).en='1' then
+          if tmrr.cnt >= tmrr.pwmr(i).cmplow and tmrr.cnt<tmrr.pwmr(i).cmphigh then
+            pwm_out(i) <= '1';
+          else
+            pwm_out(i) <= '0';
+          end if;
+        else
+          pwm_out(i)<='0';
+        end if;
+      end loop;
+    end if;
+
+  end process;
+
+end behave;     