--- conflicted
+++ resolved
@@ -1,184 +1,97 @@
-<<<<<<< HEAD
-#include "zpuinointerface.h"
-#include <stdio.h>
-
-extern int do_interrupt;
-int interrupt_enabled=0;
-
-static int int_lines[32] = {0};
-
-void zpuino_request_interrupt(int line)
-{
-	printf("Interrupting\n");
-	if (interrupt_enabled) {
-		do_interrupt = 1;
-		interrupt_enabled=0;
-	} else {
-		int_lines[line] = 1;
-	}
-}
-
-void zpuino_enable_interrupts()
-{
-	interrupt_enabled=1;
-	int i;
-	for (i=0; i< (sizeof(int_lines)/sizeof(int));i++) {
-		if (int_lines[i]) {
-			int_lines[i]=0;
-			printf("Propagate interrupt line %d\n",i);
-			interrupt_enabled=0;
-		}
-	}
-}
-
-unsigned intr_read_status(unsigned address)
-{
-	return (unsigned)interrupt_enabled;
-}
-
-unsigned intr_read_mask(unsigned address)
-{
-	return 0xffffffff;
-}
-
-
-unsigned intr_io_read_handler(unsigned address)
-{
-	printf("INTR read @ 0x%08x\n",address);
-	MAPREGR(0,intr_read_status);
-	MAPREGR(1,intr_read_mask);
-	ERRORREG();
-	return 0;
-}
-
-unsigned intr_write_status(unsigned address,unsigned value)
-{
-	do_interrupt=0;
-	interrupt_enabled = value&1;
-	return 0;
-}
-
-unsigned intr_write_mask(unsigned address,unsigned value)
-{
-	return 0;
-}
-
-void intr_io_write_handler(unsigned address, unsigned value)
-{
-	printf("INTR write 0x%08x @ 0x%08x\n",value,address);
-	MAPREGW(0,intr_write_status);
-	MAPREGW(1,intr_write_mask);
-	ERRORREG();
-}
-
-static int initialize_device(int argc,char **argv)
-{
-	return 0;
-}
-
-static zpuino_device_t dev = {
-	.name = "intr",
-	.init = initialize_device,
-	.read = intr_io_read_handler,
-	.write = intr_io_write_handler,
-	.post_init = NULL,
-	.class = NULL
-};
-
-static void ZPUINOINIT intr_init()
-{
-	zpuino_register_device(&dev);
-}
-
-=======
-#include "zpuinointerface.h"
-#include <stdio.h>
-
-extern int do_interrupt;
-int interrupt_enabled=0;
-
-static int int_lines[32] = {0};
-
-void zpuino_request_interrupt(int line)
-{
-	printf("Interrupting\n");
-	if (interrupt_enabled) {
-		do_interrupt = 1;
-		interrupt_enabled=0;
-	} else {
-		int_lines[line] = 1;
-	}
-}
-
-void zpuino_enable_interrupts()
-{
-	interrupt_enabled=1;
-	int i;
-	for (i=0; i< (sizeof(int_lines)/sizeof(int));i++) {
-		if (int_lines[i]) {
-			int_lines[i]=0;
-			printf("Propagate interrupt line %d\n",i);
-			interrupt_enabled=0;
-		}
-	}
-}
-
-unsigned intr_read_status(unsigned address)
-{
-	return (unsigned)interrupt_enabled;
-}
-
-unsigned intr_read_mask(unsigned address)
-{
-	return 0xffffffff;
-}
-
-
-unsigned intr_io_read_handler(unsigned address)
-{
-	printf("INTR read @ 0x%08x\n",address);
-	MAPREGR(0,intr_read_status);
-	MAPREGR(1,intr_read_mask);
-	ERRORREG();
-	return 0;
-}
-
-unsigned intr_write_status(unsigned address,unsigned value)
-{
-	do_interrupt=0;
-	interrupt_enabled = value&1;
-	return 0;
-}
-
-unsigned intr_write_mask(unsigned address,unsigned value)
-{
-	return 0;
-}
-
-void intr_io_write_handler(unsigned address, unsigned value)
-{
-	printf("INTR write 0x%08x @ 0x%08x\n",value,address);
-	MAPREGW(0,intr_write_status);
-	MAPREGW(1,intr_write_mask);
-	ERRORREG();
-}
-
-static int initialize_device(int argc,char **argv)
-{
-	return 0;
-}
-
-static zpuino_device_t dev = {
-	.name = "intr",
-	.init = initialize_device,
-	.read = intr_io_read_handler,
-	.write = intr_io_write_handler,
-	.post_init = NULL,
-	.class = NULL
-};
-
-static void ZPUINOINIT intr_init()
-{
-	zpuino_register_device(&dev);
-}
->>>>>>> c880a212
+#include "zpuinointerface.h"
+#include <stdio.h>
+
+extern int do_interrupt;
+int interrupt_enabled=0;
+
+static int int_lines[32] = {0};
+
+void zpuino_request_interrupt(int line)
+{
+   // printf("Interrupting\n");
+	if (interrupt_enabled) {
+		do_interrupt = 1;
+		interrupt_enabled=0;
+	} else {
+		int_lines[line] = 1;
+	}
+}
+
+void zpuino_enable_interrupts()
+{
+	interrupt_enabled=1;
+	int i;
+	for (i=0; i< (sizeof(int_lines)/sizeof(int));i++) {
+		if (int_lines[i]) {
+			int_lines[i]=0;
+			printf("Propagate interrupt line %d\n",i);
+			interrupt_enabled=0;
+		}
+	}
+}
+
+unsigned intr_read_status(unsigned address)
+{
+	return (unsigned)interrupt_enabled;
+}
+
+unsigned intr_read_mask(unsigned address)
+{
+	return 0xffffffff;
+}
+
+
+unsigned intr_io_read_handler(unsigned address)
+{
+	//printf("INTR read @ 0x%08x\n",address);
+	MAPREGR(0,intr_read_status);
+	MAPREGR(1,intr_read_mask);
+	ERRORREG();
+	return 0;
+}
+
+unsigned intr_write_status(unsigned address,unsigned value)
+{
+	do_interrupt=0;
+	interrupt_enabled = value&1;
+	return 0;
+}
+
+unsigned intr_write_mask(unsigned address,unsigned value)
+{
+	return 0;
+}
+
+unsigned intr_write_ctrl(unsigned address,unsigned value)
+{
+	return 0;
+}
+
+void intr_io_write_handler(unsigned address, unsigned value)
+{
+	//printf("INTR write 0x%08x @ 0x%08x\n",value,address);
+	MAPREGW(0,intr_write_status);
+	MAPREGW(1,intr_write_mask);
+	MAPREGW(4,intr_write_ctrl);
+	ERRORREG();
+}
+
+static int initialize_device(int argc,char **argv)
+{
+	return 0;
+}
+
+static zpuino_device_t dev = {
+	.name = "intr",
+	.init = initialize_device,
+	.read = intr_io_read_handler,
+	.write = intr_io_write_handler,
+	.post_init = NULL,
+	.class = NULL
+};
+
+static void ZPUINOINIT intr_init()
+{
+	zpuino_register_device(&dev);
+}
+