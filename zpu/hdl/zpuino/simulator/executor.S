<<<<<<< HEAD

/*
        Registers EAX, ECX, and EDX are available for use in the function.
        C calling standard
*/

#undef TRACE
        
        .globl execute

#define STACKMASK 0x7FF

#define MAXADDRBITINCIO $27

.do_tick:
        push %edx
        // stage delay
        pushl _tickgranularity
        call tick
        add $4, %esp
        pop %edx
        movl _tickgranularity, %eax
        movl %eax, _currenttickgranularity
        jmp .do_tick_return
        
execute:
        pusha /* Save everything */
        std
        movl _usp, %esi
        movl _upc, %edi     /* edi: PC */
        xorl %edx,%edx

        movl _tickgranularity, %eax
        movl %eax, _currenttickgranularity
        
        // Preload stack top
        movl _stack(%esi), %ebx
        bswap %ebx
.loop:
        
        /* Check if we're to halt */
        movl request_halt, %eax
        test %eax, %eax
        jne .do_halt

.cannot_halt:
        // Check granularity
        movl _currenttickgranularity, %eax
        decl _currenttickgranularity
        test %eax, %eax
        jz .do_tick
.do_tick_return:
       /* Check interrupt */
        mov do_interrupt, %eax 
        test %eax, %eax
        jne .jump_to_interrupt 
.fetch:
       /* Trace stuff. Remove for performance */
#ifdef TRACE        
        pusha
        push %ebx
        push %esi
        push %edi
        call trace
        add $12, %esp
        popa
#endif        

        movzbl _memory(,%edi), %eax /* Load opcode */
        addl %edx, %eax /* For idim */                
        movl dispatchtable(,%eax,4), %ecx /* ecx: routine to call */
        movl %eax, %edx  /* Save opcode */
        jmp *%ecx
.opcode_return_and_load:

.opcode_return:
        andl $128, %edx
        shl $1, %edx
        incl count
        jmp .loop
.do_halt:
        /* Only go back to "C" if we're not processing IDIM */
        test %edx, %edx
        jnz .cannot_halt
        /* Go back to "C" */
        bswap %ebx
        movl %ebx, _stack(%esi)
        
        movl %esi, _usp
        movl %edi, _upc
        
        popa
        movl $0, %eax
        ret
        
.jump_to_interrupt:
        // Skip interrupt if IDIM flag is set
        test %edx, %edx
        jne .fetch
        // Write back
        movl %ebx, %eax
        bswap %eax
        movl %eax, _stack(%esi)
        subl $4,%esi
        movl %edi, %ebx
        movl $0x20, %edi
        movl $0, do_interrupt
        jmp .fetch

.align 16
zpu_nop:
        incl %edi
        jmp .opcode_return
zpu_fmul16:
        movl _stack+4(%esi), %eax
        bswap %eax
        addl $4, %esi
        incl %edi
        push %edx
        imull %ebx
        shrd   $0x10,%edx,%eax
        movl %eax, %ebx
        pop %edx
        jmp .opcode_return

zpu_ibreak:
        popa
        movl $1, %eax
        ret /* Will go back to C */

zpu_pushsp:
        // Write back
        movl %ebx,%eax
        bswap %eax
        movl %eax, _stack(%esi)
        movl %esi, %ebx
        orl $0x80000000, %ebx
        subl $4,%esi
        incl %edi
        jmp .opcode_return

zpu_poppc:
        movl %ebx, %edi
        addl $4, %esi
        movl _stack(%esi), %ebx
        bswap %ebx
        jmp .opcode_return

.align 16
zpu_add:
        movl _stack+4(%esi), %eax
        bswap %eax
        addl $4, %esi
        incl %edi
        addl %eax, %ebx
        jmp .opcode_return

zpu_or:
        movl _stack+4(%esi), %eax
        bswap %eax
        orl %eax, %ebx
        addl $4, %esi
        incl %edi
        jmp .opcode_return

zpu_and:
        movl _stack+4(%esi), %eax
        bswap %eax
        addl $4, %esi
        incl %edi
        andl %eax, %ebx
        jmp .opcode_return
.align 16
zpu_not:
        not %ebx
        incl %edi
        jmp .opcode_return
        
        
        .globl BitReverseTable256
zpu_flip:
        mov    %ebx,%eax
        shr    %ebx
        and    $0x55555555,%eax
        and    $0x55555555,%ebx
        add    %eax,%eax
        or     %ebx,%eax
        mov    %eax,%ebx
        and    $0x33333333,%eax
        shr    $0x2,%ebx
        shl    $0x2,%eax
        and    $0x33333333,%ebx
        or     %ebx,%eax
        mov    %eax,%ebx
        and    $0xf0f0f0f,%eax
        shr    $0x4,%ebx
        shl    $0x4,%eax
        and    $0xf0f0f0f,%ebx
        or     %ebx,%eax
        mov    %eax,%ebx
        and    $0xff00ff,%eax
        shr    $0x8,%ebx
        shl    $0x8,%eax
        and    $0xff00ff,%ebx
        or     %ebx,%eax
        ror    $0x10,%eax
        movl   %eax, %ebx
        incl   %edi
        jmp .opcode_return

zpu_storeb:
        // Address in %ebx
        addl $4, %esi
        movl _stack(%esi), %ecx //value
        bswap %ecx
        addl $4, %esi
        bt MAXADDRBITINCIO, %ebx
        jc abort
        bt $31, %ebx
        jnc storeb_to_memory

        and $STACKMASK, %ebx
        movb %cl, _stack(%ebx)
        movl _stack(%esi), %ebx // Reload stack top
        bswap %ebx
        incl %edi
        jmp .opcode_return

storeb_to_memory:
        movb %cl, _memory(%ebx)
        movl _stack(%esi), %ebx // Reload stack top
        bswap %ebx
        incl %edi
        jmp .opcode_return



zpu_store:
        // Address in %ebx
        addl $4, %esi
        movl _stack(%esi), %ecx //value
        addl $4, %esi
        bt MAXADDRBITINCIO, %ebx
        jc store_external
        bt $31, %ebx
        jnc store_to_memory

        and $STACKMASK, %ebx
        movl %ecx, _stack(%ebx)
        movl _stack(%esi), %ebx // Reload stack top
        bswap %ebx
        incl %edi
        jmp .opcode_return

store_to_memory:
        movl %ecx, _memory(%ebx)
        movl _stack(%esi), %ebx // Reload stack top
        bswap %ebx
        incl %edi
        jmp .opcode_return

store_external:
        bswap %ecx
        //mov io_write_table-32768(%ebx), %eax

        movl %ebx, %eax
        // Shift/And to get proper IO 
        shrl $21, %eax
        andl $0x3c, %eax
        mov io_write_table(%eax), %eax

        movl %edi, _upc
        push %edx
        push %ecx
        push %ebx
        call *%eax
        add $8, %esp
        pop %edx
        movl _stack(%esi), %ebx // Reload stack top
        bswap %ebx
        incl %edi
        jmp .opcode_return

zpu_loadb:
        bt MAXADDRBITINCIO, %ebx
        jc abort
        bt $31, %ebx
        jc loadb_stack
        movb _memory(%ebx), %bl
        and $0xff, %ebx
        bswap %ebx
        incl %edi
        jmp .opcode_return

loadb_stack:
        and $STACKMASK, %ebx
        movb _stack(%ebx), %bl
        and $0xff, %ebx
        bswap %ebx
        incl %edi
        jmp .opcode_return


zpu_load:
        bt MAXADDRBITINCIO, %ebx
        jc load_external
        bt $31, %ebx
        jc load_stack

        movl _memory(%ebx), %ebx
        bswap %ebx
        incl %edi
        jmp .opcode_return

load_stack:
        and $STACKMASK, %ebx
        movl _stack(%ebx), %ebx
        bswap %ebx
        incl %edi
        jmp .opcode_return

load_external:
        movl %ebx, %eax
        // Shift/And to get proper IO 
        shrl $21, %eax
        andl $0x3c, %eax
        mov io_read_table(%eax), %eax
        push %edx
        push %ebx
        call *%eax
        add $4, %esp
        pop %edx
        movl %eax, %ebx
        incl %edi
        jmp .opcode_return      
        
.macro addspX off
        movl _stack+\off(%esi), %eax   // Load
        bswap %eax
        addl %eax, %ebx
        incl %edi
        jmp .opcode_return
.endm
        
zpu_addsp0:
        // Special case ????
        addl %ebx, %ebx
        incl %edi
        jmp .opcode_return
zpu_addsp1:
        addspX 4
zpu_addsp2:
        addspX 8
zpu_addsp3:
        addspX 12
zpu_addsp4:
        addspX 16
zpu_addsp5:
        addspX 20
zpu_addsp6:
        addspX 24
zpu_addsp7:
        addspX 28
zpu_addsp8:
        addspX 32
zpu_addsp9:
        addspX 36
zpu_addsp10:
        addspX 40
zpu_addsp11:
        addspX 44
zpu_addsp12:
        addspX 48
zpu_addsp13:
        addspX 52
zpu_addsp14:
        addspX 56
zpu_addsp15:
        addspX 60

.macro emulateX off
        // Write back
        bswap %ebx
        movl %ebx, _stack(%esi)
        subl $4, %esi
        incl %edi
        movl %edi, %ebx
        movl $\off*32, %edi
        jmp .opcode_return
.endm

zpu_emulate0:            // 32 Reset
        emulateX 0
zpu_emulate1:            // 33 Interrupt
        emulateX 1
zpu_emulate2:            // 34 LoadH
        emulateX 2
zpu_emulate3:            // 35 StoreH
        emulateX 3
zpu_emulate4:            // 36 Lessthan
        emulateX 4             
zpu_emulate5:            // 37 Lessthanorequal
        emulateX 5
zpu_emulate6:            // 38 Ulessthan
        // emulateX 6
        movl _stack+4(%esi), %eax
        addl $4, %esi
        bswap %eax
        incl %edi
        cmpl %eax, %ebx
        movl $0, %ebx
        jae .opcode_return
        incl %ebx
        jmp .opcode_return

zpu_emulate7:            // 39 Ulessthanorequal
        emulateX 7
zpu_emulate8:            // 40 Swap (unused)
        emulateX 8
zpu_emulate9:            // 41 Mult
        emulateX 9
zpu_emulate10:           // 42 Lshiftright
        emulateX 10
zpu_emulate11:           // 43 Ashiftleft
        emulateX 11
zpu_emulate12:           // 44 Ashiftright
        emulateX 12
zpu_emulate13:           // 45 Call
        // emulateX 13
        /*
         push %ebx
        mov %edi, %eax
        incl %eax
        bswap %eax
        movl %eax, _stack(%esi)
        
        incl %edi
        movl %edi, %ebx  // Return address in stack
        pop %eax
        movl %eax, %edi
        */
        xchg %edi, %ebx
        incl %ebx
        jmp .opcode_return

zpu_emulate14:           // 46 Eq
        //emulateX 14
        movl _stack+4(%esi), %eax
        addl $4, %esi
        bswap %eax
        incl %edi
        cmpl %eax, %ebx
        movl $0, %ebx
        jne .opcode_return
        incl %ebx
        jmp .opcode_return

zpu_emulate15:           // 47 Neq
        emulateX 15
zpu_emulate16:           // 48 Neg
        emulateX 16
zpu_emulate17:           // 49 Sub
        emulateX 17
zpu_emulate18:           // 50 Xor
        emulateX 18
zpu_emulate19:           // 51 Loadb
        emulateX 19
zpu_emulate20:           // 52 Storeb
        emulateX 20
zpu_emulate21:           // 53 Div
        emulateX 21
zpu_emulate22:           // 54 Mod
        emulateX 22
zpu_emulate23:           // 55 Eqbranch
        emulateX 23
zpu_emulate24:           // 56 Neqbranch
        // emulateX 24
        // PC is in %ebx
        
        movl _stack+4(%esi), %eax
        addl $8, %esi
        test %eax, %eax
        jz .no_jump
        add %ebx, %edi
        movl _stack(%esi), %ebx
        bswap %ebx
        jmp .opcode_return
.no_jump:
        incl %edi
        movl _stack(%esi), %ebx
        bswap %ebx

        jmp .opcode_return

zpu_emulate25:           // 57 Poppcrel
        emulateX 25
zpu_emulate26:           // 58 Config
        emulateX 26
zpu_emulate27:           // 59 Pushpc
        emulateX 27
zpu_emulate28:           // 60 Syscall
        emulateX 28
zpu_emulate29:           // 61 Pushspadd
        emulateX 29
zpu_emulate30:           // 62 Halfmult
        emulateX 30
zpu_emulate31:           // 63 Callpcrel
        emulateX 31
        
zpu_popsp:
        // Write back
        movl %ebx, %eax
        bswap %eax
        movl %eax, _stack(%esi)

        and  $STACKMASK, %ebx
        movl %ebx, %esi    // EBX ->> stack pointer

        movl _stack(%esi), %ebx  // Load new SP value to TOS

        bswap %ebx
        incl %edi
        jmp .opcode_return
        
.macro storespX off
        bswap %ebx
        movl %ebx, _stack+\off*4(%esi)
        addl $4, %esi
        movl _stack(%esi), %ebx
        bswap %ebx
        incl %edi
        jmp .opcode_return
.endm

zpu_storesp0:
        storespX 0
zpu_storesp1:
        storespX 1
zpu_storesp2:
        storespX 2
zpu_storesp3:
        storespX 3
zpu_storesp4:
        storespX 4
zpu_storesp5:
        storespX 5
zpu_storesp6:
        storespX 6
zpu_storesp7:
        storespX 7
zpu_storesp8:
        storespX 8
zpu_storesp9:
        storespX 9
zpu_storesp10:
        storespX 10
zpu_storesp11:
        storespX 11
zpu_storesp12:
        storespX 12
zpu_storesp13:
        storespX 13
zpu_storesp14:
        storespX 14
zpu_storesp15:
        storespX 15
zpu_storesp16:
        storespX 16
zpu_storesp17:
        storespX 17
zpu_storesp18:
        storespX 18
zpu_storesp19:
        storespX 19
zpu_storesp20:
        storespX 20
zpu_storesp21:
        storespX 21
zpu_storesp22:
        storespX 22
zpu_storesp23:
        storespX 23
zpu_storesp24:
        storespX 24
zpu_storesp25:
        storespX 25
zpu_storesp26:
        storespX 26
zpu_storesp27:
        storespX 27
zpu_storesp28:
        storespX 28
zpu_storesp29:
        storespX 29
zpu_storesp30:
        storespX 30
zpu_storesp31:
        storespX 31


.macro loadspX off
        // Write back
        bswap %ebx
        movl %ebx, _stack(%esi)
        movl _stack+(\off*4)(%esi), %ebx
        bswap %ebx
        subl $4, %esi
        incl %edi
        jmp .opcode_return
.endm

zpu_loadsp0:
        loadspX 0
zpu_loadsp1:
        loadspX 1
zpu_loadsp2:
        loadspX 2
zpu_loadsp3:
        loadspX 3
zpu_loadsp4:
        loadspX 4
zpu_loadsp5:
        loadspX 5
zpu_loadsp6:
        loadspX 6
zpu_loadsp7:
        loadspX 7
zpu_loadsp8:
        loadspX 8
zpu_loadsp9:
        loadspX 9
zpu_loadsp10:
        loadspX 10
zpu_loadsp11:
        loadspX 11
zpu_loadsp12:
        loadspX 12
zpu_loadsp13:
        loadspX 13
zpu_loadsp14:
        loadspX 14
zpu_loadsp15:
        loadspX 15
zpu_loadsp16:
        loadspX 16
zpu_loadsp17:
        loadspX 17
zpu_loadsp18:
        loadspX 18
zpu_loadsp19:
        loadspX 19
zpu_loadsp20:
        loadspX 20
zpu_loadsp21:
        loadspX 21
zpu_loadsp22:
        loadspX 22
zpu_loadsp23:
        loadspX 23
zpu_loadsp24:
        loadspX 24
zpu_loadsp25:
        loadspX 25
zpu_loadsp26:
        loadspX 26
zpu_loadsp27:
        loadspX 27
zpu_loadsp28:
        loadspX 28
zpu_loadsp29:
        loadspX 29
zpu_loadsp30:
        loadspX 30
zpu_loadsp31:
        loadspX 31

.macro firstimX val
        // Write back
        bswap %ebx
        movl %ebx, _stack(%esi)
        subl $4, %esi
        movl $\val, %ebx
        incl %edi
        jmp .opcode_return
.endm

zpu_first_im0:
        firstimX 0
zpu_first_im1:
        firstimX 1
zpu_first_im2:
        firstimX 2
zpu_first_im3:
        firstimX 3
zpu_first_im4:
        firstimX 4
zpu_first_im5:
        firstimX 5
zpu_first_im6:
        firstimX 6
zpu_first_im7:
        firstimX 7
zpu_first_im8:
        firstimX 8
zpu_first_im9:
        firstimX 9
zpu_first_im10:
        firstimX 10
zpu_first_im11:
        firstimX 11
zpu_first_im12:
        firstimX 12
zpu_first_im13:
        firstimX 13
zpu_first_im14:
        firstimX 14
zpu_first_im15:
        firstimX 15
zpu_first_im16:
        firstimX 16
zpu_first_im17:
        firstimX 17
zpu_first_im18:
        firstimX 18
zpu_first_im19:
        firstimX 19
zpu_first_im20:
        firstimX 20
zpu_first_im21:
        firstimX 21
zpu_first_im22:
        firstimX 22
zpu_first_im23:
        firstimX 23
zpu_first_im24:
        firstimX 24
zpu_first_im25:
        firstimX 25
zpu_first_im26:
        firstimX 26
zpu_first_im27:
        firstimX 27
zpu_first_im28:
        firstimX 28
zpu_first_im29:
        firstimX 29
zpu_first_im30:
        firstimX 30
zpu_first_im31:
        firstimX 31
zpu_first_im32:
        firstimX 32
zpu_first_im33:
        firstimX 33
zpu_first_im34:
        firstimX 34
zpu_first_im35:
        firstimX 35
zpu_first_im36:
        firstimX 36
zpu_first_im37:
        firstimX 37
zpu_first_im38:
        firstimX 38
zpu_first_im39:
        firstimX 39
zpu_first_im40:
        firstimX 40
zpu_first_im41:
        firstimX 41
zpu_first_im42:
        firstimX 42
zpu_first_im43:
        firstimX 43
zpu_first_im44:
        firstimX 44
zpu_first_im45:
        firstimX 45
zpu_first_im46:
        firstimX 46
zpu_first_im47:
        firstimX 47
zpu_first_im48:
        firstimX 48
zpu_first_im49:
        firstimX 49
zpu_first_im50:
        firstimX 50
zpu_first_im51:
        firstimX 51
zpu_first_im52:
        firstimX 52
zpu_first_im53:
        firstimX 53
zpu_first_im54:
        firstimX 54
zpu_first_im55:
        firstimX 55
zpu_first_im56:
        firstimX 56
zpu_first_im57:
        firstimX 57
zpu_first_im58:
        firstimX 58
zpu_first_im59:
        firstimX 59
zpu_first_im60:
        firstimX 60
zpu_first_im61:
        firstimX 61
zpu_first_im62:
        firstimX 62
zpu_first_im63:
        firstimX 63
zpu_first_im64:
        firstimX -64
zpu_first_im65:
        firstimX -63
zpu_first_im66:
        firstimX -62
zpu_first_im67:
        firstimX -61
zpu_first_im68:
        firstimX -60
zpu_first_im69:
        firstimX -59
zpu_first_im70:
        firstimX -58
zpu_first_im71:
        firstimX -57
zpu_first_im72:
        firstimX -56
zpu_first_im73:
        firstimX -55
zpu_first_im74:
        firstimX -54
zpu_first_im75:
        firstimX -53
zpu_first_im76:
        firstimX -52
zpu_first_im77:
        firstimX -51
zpu_first_im78:
        firstimX -50
zpu_first_im79:
        firstimX -49
zpu_first_im80:
        firstimX -48
zpu_first_im81:
        firstimX -47
zpu_first_im82:
        firstimX -46
zpu_first_im83:
        firstimX -45
zpu_first_im84:
        firstimX -44
zpu_first_im85:
        firstimX -43
zpu_first_im86:
        firstimX -42
zpu_first_im87:
        firstimX -41
zpu_first_im88:
        firstimX -40
zpu_first_im89:
        firstimX -39
zpu_first_im90:
        firstimX -38
zpu_first_im91:
        firstimX -37
zpu_first_im92:
        firstimX -36
zpu_first_im93:
        firstimX -35
zpu_first_im94:
        firstimX -34
zpu_first_im95:
        firstimX -33
zpu_first_im96:
        firstimX -32
zpu_first_im97:
        firstimX -31
zpu_first_im98:
        firstimX -30
zpu_first_im99:
        firstimX -29
zpu_first_im100:
        firstimX -28
zpu_first_im101:
        firstimX -27
zpu_first_im102:
        firstimX -26
zpu_first_im103:
        firstimX -25
zpu_first_im104:
        firstimX -24
zpu_first_im105:
        firstimX -23
zpu_first_im106:
        firstimX -22
zpu_first_im107:
        firstimX -21
zpu_first_im108:
        firstimX -20
zpu_first_im109:
        firstimX -19
zpu_first_im110:
        firstimX -18
zpu_first_im111:
        firstimX -17
zpu_first_im112:
        firstimX -16
zpu_first_im113:
        firstimX -15
zpu_first_im114:
        firstimX -14
zpu_first_im115:
        firstimX -13
zpu_first_im116:
        firstimX -12
zpu_first_im117:
        firstimX -11
zpu_first_im118:
        firstimX -10
zpu_first_im119:
        firstimX -9
zpu_first_im120:
        firstimX -8
zpu_first_im121:
        firstimX -7
zpu_first_im122:
        firstimX -6
zpu_first_im123:
        firstimX -5
zpu_first_im124:
        firstimX -4
zpu_first_im125:
        firstimX -3
zpu_first_im126:
        firstimX -2
zpu_first_im127:
        firstimX -1

.macro nextimX val
        shl $7, %ebx
        or $\val, %ebx
        incl %edi
        jmp .opcode_return
.endm

zpu_next_im0:
        nextimX 0
zpu_next_im1:
        nextimX 1
zpu_next_im2:
        nextimX 2
zpu_next_im3:
        nextimX 3
zpu_next_im4:
        nextimX 4
zpu_next_im5:
        nextimX 5
zpu_next_im6:
        nextimX 6
zpu_next_im7:
        nextimX 7
zpu_next_im8:
        nextimX 8
zpu_next_im9:
        nextimX 9
zpu_next_im10:
        nextimX 10
zpu_next_im11:
        nextimX 11
zpu_next_im12:
        nextimX 12
zpu_next_im13:
        nextimX 13
zpu_next_im14:
        nextimX 14
zpu_next_im15:
        nextimX 15
zpu_next_im16:
        nextimX 16
zpu_next_im17:
        nextimX 17
zpu_next_im18:
        nextimX 18
zpu_next_im19:
        nextimX 19
zpu_next_im20:
        nextimX 20
zpu_next_im21:
        nextimX 21
zpu_next_im22:
        nextimX 22
zpu_next_im23:
        nextimX 23
zpu_next_im24:
        nextimX 24
zpu_next_im25:
        nextimX 25
zpu_next_im26:
        nextimX 26
zpu_next_im27:
        nextimX 27
zpu_next_im28:
        nextimX 28
zpu_next_im29:
        nextimX 29
zpu_next_im30:
        nextimX 30
zpu_next_im31:
        nextimX 31
zpu_next_im32:
        nextimX 32
zpu_next_im33:
        nextimX 33
zpu_next_im34:
        nextimX 34
zpu_next_im35:
        nextimX 35
zpu_next_im36:
        nextimX 36
zpu_next_im37:
        nextimX 37
zpu_next_im38:
        nextimX 38
zpu_next_im39:
        nextimX 39
zpu_next_im40:
        nextimX 40
zpu_next_im41:
        nextimX 41
zpu_next_im42:
        nextimX 42
zpu_next_im43:
        nextimX 43
zpu_next_im44:
        nextimX 44
zpu_next_im45:
        nextimX 45
zpu_next_im46:
        nextimX 46
zpu_next_im47:
        nextimX 47
zpu_next_im48:
        nextimX 48
zpu_next_im49:
        nextimX 49
zpu_next_im50:
        nextimX 50
zpu_next_im51:
        nextimX 51
zpu_next_im52:
        nextimX 52
zpu_next_im53:
        nextimX 53
zpu_next_im54:
        nextimX 54
zpu_next_im55:
        nextimX 55
zpu_next_im56:
        nextimX 56
zpu_next_im57:
        nextimX 57
zpu_next_im58:
        nextimX 58
zpu_next_im59:
        nextimX 59
zpu_next_im60:
        nextimX 60
zpu_next_im61:
        nextimX 61
zpu_next_im62:
        nextimX 62
zpu_next_im63:
        nextimX 63
zpu_next_im64:
        nextimX 64
zpu_next_im65:
        nextimX 65
zpu_next_im66:
        nextimX 66
zpu_next_im67:
        nextimX 67
zpu_next_im68:
        nextimX 68
zpu_next_im69:
        nextimX 69
zpu_next_im70:
        nextimX 70
zpu_next_im71:
        nextimX 71
zpu_next_im72:
        nextimX 72
zpu_next_im73:
        nextimX 73
zpu_next_im74:
        nextimX 74
zpu_next_im75:
        nextimX 75
zpu_next_im76:
        nextimX 76
zpu_next_im77:
        nextimX 77
zpu_next_im78:
        nextimX 78
zpu_next_im79:
        nextimX 79
zpu_next_im80:
        nextimX 80
zpu_next_im81:
        nextimX 81
zpu_next_im82:
        nextimX 82
zpu_next_im83:
        nextimX 83
zpu_next_im84:
        nextimX 84
zpu_next_im85:
        nextimX 85
zpu_next_im86:
        nextimX 86
zpu_next_im87:
        nextimX 87
zpu_next_im88:
        nextimX 88
zpu_next_im89:
        nextimX 89
zpu_next_im90:
        nextimX 90
zpu_next_im91:
        nextimX 91
zpu_next_im92:
        nextimX 92
zpu_next_im93:
        nextimX 93
zpu_next_im94:
        nextimX 94
zpu_next_im95:
        nextimX 95
zpu_next_im96:
        nextimX 96
zpu_next_im97:
        nextimX 97
zpu_next_im98:
        nextimX 98
zpu_next_im99:
        nextimX 99
zpu_next_im100:
        nextimX 100
zpu_next_im101:
        nextimX 101
zpu_next_im102:
        nextimX 102
zpu_next_im103:
        nextimX 103
zpu_next_im104:
        nextimX 104
zpu_next_im105:
        nextimX 105
zpu_next_im106:
        nextimX 106
zpu_next_im107:
        nextimX 107
zpu_next_im108:
        nextimX 108
zpu_next_im109:
        nextimX 109
zpu_next_im110:
        nextimX 110
zpu_next_im111:
        nextimX 111
zpu_next_im112:
        nextimX 112
zpu_next_im113:
        nextimX 113
zpu_next_im114:
        nextimX 114
zpu_next_im115:
        nextimX 115
zpu_next_im116:
        nextimX 116
zpu_next_im117:
        nextimX 117
zpu_next_im118:
        nextimX 118
zpu_next_im119:
        nextimX 119
zpu_next_im120:
        nextimX 120
zpu_next_im121:
        nextimX 121
zpu_next_im122:
        nextimX 122
zpu_next_im123:
        nextimX 123
zpu_next_im124:
        nextimX 124
zpu_next_im125:
        nextimX 125
zpu_next_im126:
        nextimX 126
zpu_next_im127:
        nextimX 127

.section ".data"
idimflag:
        .long 0
.section ".rodata"
dispatchtable:
        .long zpu_ibreak /* opcode 00 */
        .long zpu_fmul16 /* opcode 01 */
        .long zpu_pushsp /* opcode 02 */
        .long zpu_ibreak /* opcode 03 */
        .long zpu_poppc /* opcode 04 */
        .long zpu_add /* opcode 05 */
        .long zpu_and /* opcode 06 */
        .long zpu_or /* opcode 07 */
        .long zpu_load /* opcode 08 */
        .long zpu_not /* opcode 09 */
        .long zpu_flip /* opcode 0a */
        .long zpu_nop /* opcode 0b */
        .long zpu_store /* opcode 0c */
        .long zpu_popsp /* opcode 0d */
        .long zpu_ibreak /* opcode 0e */
        .long zpu_ibreak /* opcode 0f */
        .long zpu_addsp0 /* opcode 10 */
        .long zpu_addsp1 /* opcode 11 */
        .long zpu_addsp2 /* opcode 12 */
        .long zpu_addsp3 /* opcode 13 */
        .long zpu_addsp4 /* opcode 14 */
        .long zpu_addsp5 /* opcode 15 */
        .long zpu_addsp6 /* opcode 16 */
        .long zpu_addsp7 /* opcode 17 */
        .long zpu_addsp8 /* opcode 18 */
        .long zpu_addsp9 /* opcode 19 */
        .long zpu_addsp10 /* opcode 1a */
        .long zpu_addsp11 /* opcode 1b */
        .long zpu_addsp12 /* opcode 1c */
        .long zpu_addsp13 /* opcode 1d */
        .long zpu_addsp14 /* opcode 1e */
        .long zpu_addsp15 /* opcode 1f */
        .long zpu_emulate0 /* opcode 20 */
        .long zpu_emulate1 /* opcode 21 */
        .long zpu_emulate2 /* opcode 22 */
        .long zpu_emulate3 /* opcode 23 */
        .long zpu_emulate4 /* opcode 24 */
        .long zpu_emulate5 /* opcode 25 */
        .long zpu_emulate6 /* opcode 26 */
        .long zpu_emulate7 /* opcode 27 */
        .long zpu_emulate8 /* opcode 28 */
        .long zpu_emulate9 /* opcode 29 */
        .long zpu_emulate10 /* opcode 2a */
        .long zpu_emulate11 /* opcode 2b */
        .long zpu_emulate12 /* opcode 2c */
        .long zpu_emulate13 /* opcode 2d */
        .long zpu_emulate14 /* opcode 2e */
        .long zpu_emulate15 /* opcode 2f */
        .long zpu_emulate16 /* opcode 30 */
        .long zpu_emulate17 /* opcode 31 */
        .long zpu_emulate18 /* opcode 32 */
        .long zpu_emulate19 /* opcode 33 */
        .long zpu_storeb//zpu_emulate20 /* opcode 34 */
        .long zpu_emulate21 /* opcode 35 */
        .long zpu_emulate22 /* opcode 36 */
        .long zpu_emulate23 /* opcode 37 */
        .long zpu_emulate24 /* opcode 38 */
        .long zpu_emulate25 /* opcode 39 */
        .long zpu_emulate26 /* opcode 3a */
        .long zpu_emulate27 /* opcode 3b */
        .long zpu_emulate28 /* opcode 3c */
        .long zpu_emulate29 /* opcode 3d */
        .long zpu_emulate30 /* opcode 3e */
        .long zpu_emulate31 /* opcode 3f */

        .long zpu_storesp16 /* opcode 40 */
        .long zpu_storesp17 /* opcode 41 */
        .long zpu_storesp18 /* opcode 42 */
        .long zpu_storesp19 /* opcode 43 */
        .long zpu_storesp20 /* opcode 44 */
        .long zpu_storesp21 /* opcode 45 */
        .long zpu_storesp22 /* opcode 46 */
        .long zpu_storesp23 /* opcode 47 */
        .long zpu_storesp24 /* opcode 48 */
        .long zpu_storesp25 /* opcode 49 */
        .long zpu_storesp26 /* opcode 4a */
        .long zpu_storesp27 /* opcode 4b */
        .long zpu_storesp28 /* opcode 4c */
        .long zpu_storesp29 /* opcode 4d */
        .long zpu_storesp30 /* opcode 4e */
        .long zpu_storesp31 /* opcode 4f */

        .long zpu_storesp0 /* opcode 50 */
        .long zpu_storesp1 /* opcode 51 */
        .long zpu_storesp2 /* opcode 52 */
        .long zpu_storesp3 /* opcode 53 */
        .long zpu_storesp4 /* opcode 54 */
        .long zpu_storesp5 /* opcode 55 */
        .long zpu_storesp6 /* opcode 56 */
        .long zpu_storesp7 /* opcode 57 */
        .long zpu_storesp8 /* opcode 58 */
        .long zpu_storesp9 /* opcode 59 */
        .long zpu_storesp10 /* opcode 5a */
        .long zpu_storesp11 /* opcode 5b */
        .long zpu_storesp12 /* opcode 5c */
        .long zpu_storesp13 /* opcode 5d */
        .long zpu_storesp14 /* opcode 5e */
        .long zpu_storesp15 /* opcode 5f */

        .long zpu_loadsp16 /* opcode 60 */
        .long zpu_loadsp17 /* opcode 61 */
        .long zpu_loadsp18 /* opcode 62 */
        .long zpu_loadsp19 /* opcode 63 */
        .long zpu_loadsp20 /* opcode 64 */
        .long zpu_loadsp21 /* opcode 65 */
        .long zpu_loadsp22 /* opcode 66 */
        .long zpu_loadsp23 /* opcode 67 */
        .long zpu_loadsp24 /* opcode 68 */
        .long zpu_loadsp25 /* opcode 69 */
        .long zpu_loadsp26 /* opcode 6a */
        .long zpu_loadsp27 /* opcode 6b */
        .long zpu_loadsp28 /* opcode 6c */
        .long zpu_loadsp29 /* opcode 6d */
        .long zpu_loadsp30 /* opcode 6e */
        .long zpu_loadsp31 /* opcode 6f */
        .long zpu_loadsp0 /* opcode 70 */
        .long zpu_loadsp1 /* opcode 71 */
        .long zpu_loadsp2 /* opcode 72 */
        .long zpu_loadsp3 /* opcode 73 */
        .long zpu_loadsp4 /* opcode 74 */
        .long zpu_loadsp5 /* opcode 75 */
        .long zpu_loadsp6 /* opcode 76 */
        .long zpu_loadsp7 /* opcode 77 */
        .long zpu_loadsp8 /* opcode 78 */
        .long zpu_loadsp9 /* opcode 79 */
        .long zpu_loadsp10 /* opcode 7a */
        .long zpu_loadsp11 /* opcode 7b */
        .long zpu_loadsp12 /* opcode 7c */
        .long zpu_loadsp13 /* opcode 7d */
        .long zpu_loadsp14 /* opcode 7e */
        .long zpu_loadsp15 /* opcode 7f */

        .long zpu_first_im0 /* opcode 80 */
        .long zpu_first_im1 /* opcode 81 */
        .long zpu_first_im2 /* opcode 82 */
        .long zpu_first_im3 /* opcode 83 */
        .long zpu_first_im4 /* opcode 84 */
        .long zpu_first_im5 /* opcode 85 */
        .long zpu_first_im6 /* opcode 86 */
        .long zpu_first_im7 /* opcode 87 */
        .long zpu_first_im8 /* opcode 88 */
        .long zpu_first_im9 /* opcode 89 */
        .long zpu_first_im10 /* opcode 8a */
        .long zpu_first_im11 /* opcode 8b */
        .long zpu_first_im12 /* opcode 8c */
        .long zpu_first_im13 /* opcode 8d */
        .long zpu_first_im14 /* opcode 8e */
        .long zpu_first_im15 /* opcode 8f */
        .long zpu_first_im16 /* opcode 90 */
        .long zpu_first_im17 /* opcode 91 */
        .long zpu_first_im18 /* opcode 92 */
        .long zpu_first_im19 /* opcode 93 */
        .long zpu_first_im20 /* opcode 94 */
        .long zpu_first_im21 /* opcode 95 */
        .long zpu_first_im22 /* opcode 96 */
        .long zpu_first_im23 /* opcode 97 */
        .long zpu_first_im24 /* opcode 98 */
        .long zpu_first_im25 /* opcode 99 */
        .long zpu_first_im26 /* opcode 9a */
        .long zpu_first_im27 /* opcode 9b */
        .long zpu_first_im28 /* opcode 9c */
        .long zpu_first_im29 /* opcode 9d */
        .long zpu_first_im30 /* opcode 9e */
        .long zpu_first_im31 /* opcode 9f */
        .long zpu_first_im32 /* opcode a0 */
        .long zpu_first_im33 /* opcode a1 */
        .long zpu_first_im34 /* opcode a2 */
        .long zpu_first_im35 /* opcode a3 */
        .long zpu_first_im36 /* opcode a4 */
        .long zpu_first_im37 /* opcode a5 */
        .long zpu_first_im38 /* opcode a6 */
        .long zpu_first_im39 /* opcode a7 */
        .long zpu_first_im40 /* opcode a8 */
        .long zpu_first_im41 /* opcode a9 */
        .long zpu_first_im42 /* opcode aa */
        .long zpu_first_im43 /* opcode ab */
        .long zpu_first_im44 /* opcode ac */
        .long zpu_first_im45 /* opcode ad */
        .long zpu_first_im46 /* opcode ae */
        .long zpu_first_im47 /* opcode af */
        .long zpu_first_im48 /* opcode b0 */
        .long zpu_first_im49 /* opcode b1 */
        .long zpu_first_im50 /* opcode b2 */
        .long zpu_first_im51 /* opcode b3 */
        .long zpu_first_im52 /* opcode b4 */
        .long zpu_first_im53 /* opcode b5 */
        .long zpu_first_im54 /* opcode b6 */
        .long zpu_first_im55 /* opcode b7 */
        .long zpu_first_im56 /* opcode b8 */
        .long zpu_first_im57 /* opcode b9 */
        .long zpu_first_im58 /* opcode ba */
        .long zpu_first_im59 /* opcode bb */
        .long zpu_first_im60 /* opcode bc */
        .long zpu_first_im61 /* opcode bd */
        .long zpu_first_im62 /* opcode be */
        .long zpu_first_im63 /* opcode bf */

        .long zpu_first_im64 /* opcode c0 */
        .long zpu_first_im65 /* opcode c1 */
        .long zpu_first_im66 /* opcode c2 */
        .long zpu_first_im67 /* opcode c3 */
        .long zpu_first_im68 /* opcode c4 */
        .long zpu_first_im69 /* opcode c5 */
        .long zpu_first_im70 /* opcode c6 */
        .long zpu_first_im71 /* opcode c7 */
        .long zpu_first_im72 /* opcode c8 */
        .long zpu_first_im73 /* opcode c9 */
        .long zpu_first_im74 /* opcode ca */
        .long zpu_first_im75 /* opcode cb */
        .long zpu_first_im76 /* opcode cc */
        .long zpu_first_im77 /* opcode cd */
        .long zpu_first_im78 /* opcode ce */
        .long zpu_first_im79 /* opcode cf */
        .long zpu_first_im80 /* opcode d0 */
        .long zpu_first_im81 /* opcode d1 */
        .long zpu_first_im82 /* opcode d2 */
        .long zpu_first_im83 /* opcode d3 */
        .long zpu_first_im84 /* opcode d4 */
        .long zpu_first_im85 /* opcode d5 */
        .long zpu_first_im86 /* opcode d6 */
        .long zpu_first_im87 /* opcode d7 */
        .long zpu_first_im88 /* opcode d8 */
        .long zpu_first_im89 /* opcode d9 */
        .long zpu_first_im90 /* opcode da */
        .long zpu_first_im91 /* opcode db */
        .long zpu_first_im92 /* opcode dc */
        .long zpu_first_im93 /* opcode dd */
        .long zpu_first_im94 /* opcode de */
        .long zpu_first_im95 /* opcode df */
        .long zpu_first_im96 /* opcode e0 */
        .long zpu_first_im97 /* opcode e1 */
        .long zpu_first_im98 /* opcode e2 */
        .long zpu_first_im99 /* opcode e3 */
        .long zpu_first_im100 /* opcode e4 */
        .long zpu_first_im101 /* opcode e5 */
        .long zpu_first_im102 /* opcode e6 */
        .long zpu_first_im103 /* opcode e7 */
        .long zpu_first_im104 /* opcode e8 */
        .long zpu_first_im105 /* opcode e9 */
        .long zpu_first_im106 /* opcode ea */
        .long zpu_first_im107 /* opcode eb */
        .long zpu_first_im108 /* opcode ec */
        .long zpu_first_im109 /* opcode ed */
        .long zpu_first_im110 /* opcode ee */
        .long zpu_first_im111 /* opcode ef */
        .long zpu_first_im112 /* opcode f0 */
        .long zpu_first_im113 /* opcode f1 */
        .long zpu_first_im114 /* opcode f2 */
        .long zpu_first_im115 /* opcode f3 */
        .long zpu_first_im116 /* opcode f4 */
        .long zpu_first_im117 /* opcode f5 */
        .long zpu_first_im118 /* opcode f6 */
        .long zpu_first_im119 /* opcode f7 */
        .long zpu_first_im120 /* opcode f8 */
        .long zpu_first_im121 /* opcode f9 */
        .long zpu_first_im122 /* opcode fa */
        .long zpu_first_im123 /* opcode fb */
        .long zpu_first_im124 /* opcode fc */
        .long zpu_first_im125 /* opcode fd */
        .long zpu_first_im126 /* opcode fe */
        .long zpu_first_im127 /* opcode ff */
/* IDIM version */
        .long zpu_ibreak /* opcode 00 */
        .long zpu_ibreak /* opcode 01 */
        .long zpu_pushsp /* opcode 02 */
        .long zpu_ibreak /* opcode 03 */
        .long zpu_poppc /* opcode 04 */
        .long zpu_add /* opcode 05 */
        .long zpu_and /* opcode 06 */
        .long zpu_or /* opcode 07 */
        .long zpu_load /* opcode 08 */
        .long zpu_not /* opcode 09 */
        .long zpu_flip /* opcode 0a */
        .long zpu_nop /* opcode 0b */
        .long zpu_store /* opcode 0c */
        .long zpu_popsp /* opcode 0d */
        .long zpu_ibreak /* opcode 0e */
        .long zpu_ibreak /* opcode 0f */
        .long zpu_addsp0 /* opcode 10 */
        .long zpu_addsp1 /* opcode 11 */
        .long zpu_addsp2 /* opcode 12 */
        .long zpu_addsp3 /* opcode 13 */
        .long zpu_addsp4 /* opcode 14 */
        .long zpu_addsp5 /* opcode 15 */
        .long zpu_addsp6 /* opcode 16 */
        .long zpu_addsp7 /* opcode 17 */
        .long zpu_addsp8 /* opcode 18 */
        .long zpu_addsp9 /* opcode 19 */
        .long zpu_addsp10 /* opcode 1a */
        .long zpu_addsp11 /* opcode 1b */
        .long zpu_addsp12 /* opcode 1c */
        .long zpu_addsp13 /* opcode 1d */
        .long zpu_addsp14 /* opcode 1e */
        .long zpu_addsp15 /* opcode 1f */
        .long zpu_emulate0 /* opcode 20 */
        .long zpu_emulate1 /* opcode 21 */
        .long zpu_emulate2 /* opcode 22 */
        .long zpu_emulate3 /* opcode 23 */
        .long zpu_emulate4 /* opcode 24 */
        .long zpu_emulate5 /* opcode 25 */
        .long zpu_emulate6 /* opcode 26 */
        .long zpu_emulate7 /* opcode 27 */
        .long zpu_emulate8 /* opcode 28 */
        .long zpu_emulate9 /* opcode 29 */
        .long zpu_emulate10 /* opcode 2a */
        .long zpu_emulate11 /* opcode 2b */
        .long zpu_emulate12 /* opcode 2c */
        .long zpu_emulate13 /* opcode 2d */
        .long zpu_emulate14 /* opcode 2e */
        .long zpu_emulate15 /* opcode 2f */
        .long zpu_emulate16 /* opcode 30 */
        .long zpu_emulate17 /* opcode 31 */
        .long zpu_emulate18 /* opcode 32 */
        .long zpu_emulate19 /* opcode 33 */
        .long zpu_emulate20 /* opcode 34 */
        .long zpu_emulate21 /* opcode 35 */
        .long zpu_emulate22 /* opcode 36 */
        .long zpu_emulate23 /* opcode 37 */
        .long zpu_emulate24 /* opcode 38 */
        .long zpu_emulate25 /* opcode 39 */
        .long zpu_emulate26 /* opcode 3a */
        .long zpu_emulate27 /* opcode 3b */
        .long zpu_emulate28 /* opcode 3c */
        .long zpu_emulate29 /* opcode 3d */
        .long zpu_emulate30 /* opcode 3e */
        .long zpu_emulate31 /* opcode 3f */

        .long zpu_storesp16 /* opcode 40 */
        .long zpu_storesp17 /* opcode 41 */
        .long zpu_storesp18 /* opcode 42 */
        .long zpu_storesp19 /* opcode 43 */
        .long zpu_storesp20 /* opcode 44 */
        .long zpu_storesp21 /* opcode 45 */
        .long zpu_storesp22 /* opcode 46 */
        .long zpu_storesp23 /* opcode 47 */
        .long zpu_storesp24 /* opcode 48 */
        .long zpu_storesp25 /* opcode 49 */
        .long zpu_storesp26 /* opcode 4a */
        .long zpu_storesp27 /* opcode 4b */
        .long zpu_storesp28 /* opcode 4c */
        .long zpu_storesp29 /* opcode 4d */
        .long zpu_storesp30 /* opcode 4e */
        .long zpu_storesp31 /* opcode 4f */

        .long zpu_storesp0 /* opcode 50 */
        .long zpu_storesp1 /* opcode 51 */
        .long zpu_storesp2 /* opcode 52 */
        .long zpu_storesp3 /* opcode 53 */
        .long zpu_storesp4 /* opcode 54 */
        .long zpu_storesp5 /* opcode 55 */
        .long zpu_storesp6 /* opcode 56 */
        .long zpu_storesp7 /* opcode 57 */
        .long zpu_storesp8 /* opcode 58 */
        .long zpu_storesp9 /* opcode 59 */
        .long zpu_storesp10 /* opcode 5a */
        .long zpu_storesp11 /* opcode 5b */
        .long zpu_storesp12 /* opcode 5c */
        .long zpu_storesp13 /* opcode 5d */
        .long zpu_storesp14 /* opcode 5e */
        .long zpu_storesp15 /* opcode 5f */


        .long zpu_loadsp16 /* opcode 60 */
        .long zpu_loadsp17 /* opcode 61 */
        .long zpu_loadsp18 /* opcode 62 */
        .long zpu_loadsp19 /* opcode 63 */
        .long zpu_loadsp20 /* opcode 64 */
        .long zpu_loadsp21 /* opcode 65 */
        .long zpu_loadsp22 /* opcode 66 */
        .long zpu_loadsp23 /* opcode 67 */
        .long zpu_loadsp24 /* opcode 68 */
        .long zpu_loadsp25 /* opcode 69 */
        .long zpu_loadsp26 /* opcode 6a */
        .long zpu_loadsp27 /* opcode 6b */
        .long zpu_loadsp28 /* opcode 6c */
        .long zpu_loadsp29 /* opcode 6d */
        .long zpu_loadsp30 /* opcode 6e */
        .long zpu_loadsp31 /* opcode 6f */
        .long zpu_loadsp0 /* opcode 70 */
        .long zpu_loadsp1 /* opcode 71 */
        .long zpu_loadsp2 /* opcode 72 */
        .long zpu_loadsp3 /* opcode 73 */
        .long zpu_loadsp4 /* opcode 74 */
        .long zpu_loadsp5 /* opcode 75 */
        .long zpu_loadsp6 /* opcode 76 */
        .long zpu_loadsp7 /* opcode 77 */
        .long zpu_loadsp8 /* opcode 78 */
        .long zpu_loadsp9 /* opcode 79 */
        .long zpu_loadsp10 /* opcode 7a */
        .long zpu_loadsp11 /* opcode 7b */
        .long zpu_loadsp12 /* opcode 7c */
        .long zpu_loadsp13 /* opcode 7d */
        .long zpu_loadsp14 /* opcode 7e */
        .long zpu_loadsp15 /* opcode 7f */

        .long zpu_next_im0 /* opcode 80 */
        .long zpu_next_im1 /* opcode 81 */
        .long zpu_next_im2 /* opcode 82 */
        .long zpu_next_im3 /* opcode 83 */
        .long zpu_next_im4 /* opcode 84 */
        .long zpu_next_im5 /* opcode 85 */
        .long zpu_next_im6 /* opcode 86 */
        .long zpu_next_im7 /* opcode 87 */
        .long zpu_next_im8 /* opcode 88 */
        .long zpu_next_im9 /* opcode 89 */
        .long zpu_next_im10 /* opcode 8a */
        .long zpu_next_im11 /* opcode 8b */
        .long zpu_next_im12 /* opcode 8c */
        .long zpu_next_im13 /* opcode 8d */
        .long zpu_next_im14 /* opcode 8e */
        .long zpu_next_im15 /* opcode 8f */
        .long zpu_next_im16 /* opcode 90 */
        .long zpu_next_im17 /* opcode 91 */
        .long zpu_next_im18 /* opcode 92 */
        .long zpu_next_im19 /* opcode 93 */
        .long zpu_next_im20 /* opcode 94 */
        .long zpu_next_im21 /* opcode 95 */
        .long zpu_next_im22 /* opcode 96 */
        .long zpu_next_im23 /* opcode 97 */
        .long zpu_next_im24 /* opcode 98 */
        .long zpu_next_im25 /* opcode 99 */
        .long zpu_next_im26 /* opcode 9a */
        .long zpu_next_im27 /* opcode 9b */
        .long zpu_next_im28 /* opcode 9c */
        .long zpu_next_im29 /* opcode 9d */
        .long zpu_next_im30 /* opcode 9e */
        .long zpu_next_im31 /* opcode 9f */
        .long zpu_next_im32 /* opcode a0 */
        .long zpu_next_im33 /* opcode a1 */
        .long zpu_next_im34 /* opcode a2 */
        .long zpu_next_im35 /* opcode a3 */
        .long zpu_next_im36 /* opcode a4 */
        .long zpu_next_im37 /* opcode a5 */
        .long zpu_next_im38 /* opcode a6 */
        .long zpu_next_im39 /* opcode a7 */
        .long zpu_next_im40 /* opcode a8 */
        .long zpu_next_im41 /* opcode a9 */
        .long zpu_next_im42 /* opcode aa */
        .long zpu_next_im43 /* opcode ab */
        .long zpu_next_im44 /* opcode ac */
        .long zpu_next_im45 /* opcode ad */
        .long zpu_next_im46 /* opcode ae */
        .long zpu_next_im47 /* opcode af */
        .long zpu_next_im48 /* opcode b0 */
        .long zpu_next_im49 /* opcode b1 */
        .long zpu_next_im50 /* opcode b2 */
        .long zpu_next_im51 /* opcode b3 */
        .long zpu_next_im52 /* opcode b4 */
        .long zpu_next_im53 /* opcode b5 */
        .long zpu_next_im54 /* opcode b6 */
        .long zpu_next_im55 /* opcode b7 */
        .long zpu_next_im56 /* opcode b8 */
        .long zpu_next_im57 /* opcode b9 */
        .long zpu_next_im58 /* opcode ba */
        .long zpu_next_im59 /* opcode bb */
        .long zpu_next_im60 /* opcode bc */
        .long zpu_next_im61 /* opcode bd */
        .long zpu_next_im62 /* opcode be */
        .long zpu_next_im63 /* opcode bf */

        .long zpu_next_im64 /* opcode c0 */
        .long zpu_next_im65 /* opcode c1 */
        .long zpu_next_im66 /* opcode c2 */
        .long zpu_next_im67 /* opcode c3 */
        .long zpu_next_im68 /* opcode c4 */
        .long zpu_next_im69 /* opcode c5 */
        .long zpu_next_im70 /* opcode c6 */
        .long zpu_next_im71 /* opcode c7 */
        .long zpu_next_im72 /* opcode c8 */
        .long zpu_next_im73 /* opcode c9 */
        .long zpu_next_im74 /* opcode ca */
        .long zpu_next_im75 /* opcode cb */
        .long zpu_next_im76 /* opcode cc */
        .long zpu_next_im77 /* opcode cd */
        .long zpu_next_im78 /* opcode ce */
        .long zpu_next_im79 /* opcode cf */
        .long zpu_next_im80 /* opcode d0 */
        .long zpu_next_im81 /* opcode d1 */
        .long zpu_next_im82 /* opcode d2 */
        .long zpu_next_im83 /* opcode d3 */
        .long zpu_next_im84 /* opcode d4 */
        .long zpu_next_im85 /* opcode d5 */
        .long zpu_next_im86 /* opcode d6 */
        .long zpu_next_im87 /* opcode d7 */
        .long zpu_next_im88 /* opcode d8 */
        .long zpu_next_im89 /* opcode d9 */
        .long zpu_next_im90 /* opcode da */
        .long zpu_next_im91 /* opcode db */
        .long zpu_next_im92 /* opcode dc */
        .long zpu_next_im93 /* opcode dd */
        .long zpu_next_im94 /* opcode de */
        .long zpu_next_im95 /* opcode df */
        .long zpu_next_im96 /* opcode e0 */
        .long zpu_next_im97 /* opcode e1 */
        .long zpu_next_im98 /* opcode e2 */
        .long zpu_next_im99 /* opcode e3 */
        .long zpu_next_im100 /* opcode e4 */
        .long zpu_next_im101 /* opcode e5 */
        .long zpu_next_im102 /* opcode e6 */
        .long zpu_next_im103 /* opcode e7 */
        .long zpu_next_im104 /* opcode e8 */
        .long zpu_next_im105 /* opcode e9 */
        .long zpu_next_im106 /* opcode ea */
        .long zpu_next_im107 /* opcode eb */
        .long zpu_next_im108 /* opcode ec */
        .long zpu_next_im109 /* opcode ed */
        .long zpu_next_im110 /* opcode ee */
        .long zpu_next_im111 /* opcode ef */
        .long zpu_next_im112 /* opcode f0 */
        .long zpu_next_im113 /* opcode f1 */
        .long zpu_next_im114 /* opcode f2 */
        .long zpu_next_im115 /* opcode f3 */
        .long zpu_next_im116 /* opcode f4 */
        .long zpu_next_im117 /* opcode f5 */
        .long zpu_next_im118 /* opcode f6 */
        .long zpu_next_im119 /* opcode f7 */
        .long zpu_next_im120 /* opcode f8 */
        .long zpu_next_im121 /* opcode f9 */
        .long zpu_next_im122 /* opcode fa */
        .long zpu_next_im123 /* opcode fb */
        .long zpu_next_im124 /* opcode fc */
        .long zpu_next_im125 /* opcode fd */
        .long zpu_next_im126 /* opcode fe */
        .long zpu_next_im127 /* opcode ff */
=======

/*
        Registers EAX, ECX, and EDX are available for use in the function.
        C calling standard
*/

#undef TRACE
        
        .globl execute

#define STACKMASK 0x7FF

#define MAXADDRBITINCIO $27

.do_tick:
        push %edx
        // stage delay
        pushl _tickgranularity
        call tick
        add $4, %esp
        pop %edx
        movl _tickgranularity, %eax
        movl %eax, _currenttickgranularity
        jmp .do_tick_return
        
execute:
        pusha /* Save everything */
        std
        movl _usp, %esi
        movl _upc, %edi     /* edi: PC */
        xorl %edx,%edx

        movl _tickgranularity, %eax
        movl %eax, _currenttickgranularity
        
        // Preload stack top
        movl _stack(%esi), %ebx
        bswap %ebx
.loop:
        
        /* Check if we're to halt */
        movl request_halt, %eax
        test %eax, %eax
        jne .do_halt

.cannot_halt:
        // Check granularity
        movl _currenttickgranularity, %eax
        decl _currenttickgranularity
        test %eax, %eax
        jz .do_tick
.do_tick_return:
       /* Check interrupt */
        mov do_interrupt, %eax 
        test %eax, %eax
        jne .jump_to_interrupt 
.fetch:
       /* Trace stuff. Remove for performance */
#ifdef TRACE        
        pusha
        push %ebx
        push %esi
        push %edi
        call trace
        add $12, %esp
        popa
#endif        

        movzbl _memory(,%edi), %eax /* Load opcode */
        addl %edx, %eax /* For idim */                
        movl dispatchtable(,%eax,4), %ecx /* ecx: routine to call */
        movl %eax, %edx  /* Save opcode */
        jmp *%ecx
.opcode_return_and_load:

.opcode_return:
        andl $128, %edx
        shl $1, %edx
        incl count
        jmp .loop
.do_halt:
        /* Only go back to "C" if we're not processing IDIM */
        test %edx, %edx
        jnz .cannot_halt
        /* Go back to "C" */
        bswap %ebx
        movl %ebx, _stack(%esi)
        
        movl %esi, _usp
        movl %edi, _upc
        
        popa
        movl $0, %eax
        ret
        
.jump_to_interrupt:
        // Skip interrupt if IDIM flag is set
        test %edx, %edx
        jne .fetch
        // Write back
        movl %ebx, %eax
        bswap %eax
        movl %eax, _stack(%esi)
        subl $4,%esi
        movl %edi, %ebx
        movl $0x20, %edi
        movl $0, do_interrupt
        jmp .fetch

.align 16
zpu_nop:
        incl %edi
        jmp .opcode_return
zpu_fmul16:
        movl _stack+4(%esi), %eax
        bswap %eax
        addl $4, %esi
        incl %edi
        push %edx
        imull %ebx
        shrd   $0x10,%edx,%eax
        movl %eax, %ebx
        pop %edx
        jmp .opcode_return

zpu_ibreak:
        popa
        movl $1, %eax
        ret /* Will go back to C */

zpu_pushsp:
        // Write back
        movl %ebx,%eax
        bswap %eax
        movl %eax, _stack(%esi)
        movl %esi, %ebx
        orl $0x80000000, %ebx
        subl $4,%esi
        incl %edi
        jmp .opcode_return

zpu_poppc:
        movl %ebx, %edi
        addl $4, %esi
        movl _stack(%esi), %ebx
        bswap %ebx
        jmp .opcode_return

.align 16
zpu_add:
        movl _stack+4(%esi), %eax
        bswap %eax
        addl $4, %esi
        incl %edi
        addl %eax, %ebx
        jmp .opcode_return

zpu_or:
        movl _stack+4(%esi), %eax
        bswap %eax
        orl %eax, %ebx
        addl $4, %esi
        incl %edi
        jmp .opcode_return

zpu_and:
        movl _stack+4(%esi), %eax
        bswap %eax
        addl $4, %esi
        incl %edi
        andl %eax, %ebx
        jmp .opcode_return
.align 16
zpu_not:
        not %ebx
        incl %edi
        jmp .opcode_return
        
        
        .globl BitReverseTable256
zpu_flip:
        mov    %ebx,%eax
        shr    %ebx
        and    $0x55555555,%eax
        and    $0x55555555,%ebx
        add    %eax,%eax
        or     %ebx,%eax
        mov    %eax,%ebx
        and    $0x33333333,%eax
        shr    $0x2,%ebx
        shl    $0x2,%eax
        and    $0x33333333,%ebx
        or     %ebx,%eax
        mov    %eax,%ebx
        and    $0xf0f0f0f,%eax
        shr    $0x4,%ebx
        shl    $0x4,%eax
        and    $0xf0f0f0f,%ebx
        or     %ebx,%eax
        mov    %eax,%ebx
        and    $0xff00ff,%eax
        shr    $0x8,%ebx
        shl    $0x8,%eax
        and    $0xff00ff,%ebx
        or     %ebx,%eax
        ror    $0x10,%eax
        movl   %eax, %ebx
        incl   %edi
        jmp .opcode_return

zpu_storeb:
        // Address in %ebx
        addl $4, %esi
        movl _stack(%esi), %ecx //value
        bswap %ecx
        addl $4, %esi
        bt MAXADDRBITINCIO, %ebx
        jc abort
        bt $31, %ebx
        jnc storeb_to_memory

        and $STACKMASK, %ebx
        movb %cl, _stack(%ebx)
        movl _stack(%esi), %ebx // Reload stack top
        bswap %ebx
        incl %edi
        jmp .opcode_return

storeb_to_memory:
        movb %cl, _memory(%ebx)
        movl _stack(%esi), %ebx // Reload stack top
        bswap %ebx
        incl %edi
        jmp .opcode_return



zpu_store:
        // Address in %ebx
        addl $4, %esi
        movl _stack(%esi), %ecx //value
        addl $4, %esi
        bt MAXADDRBITINCIO, %ebx
        jc store_external
        bt $31, %ebx
        jnc store_to_memory

        and $STACKMASK, %ebx
        movl %ecx, _stack(%ebx)
        movl _stack(%esi), %ebx // Reload stack top
        bswap %ebx
        incl %edi
        jmp .opcode_return

store_to_memory:
        movl %ecx, _memory(%ebx)
        movl _stack(%esi), %ebx // Reload stack top
        bswap %ebx
        incl %edi
        jmp .opcode_return

store_external:
        bswap %ecx
        //mov io_write_table-32768(%ebx), %eax

        movl %ebx, %eax
        // Shift/And to get proper IO 
        shrl $21, %eax
        andl $0x3c, %eax
        mov io_write_table(%eax), %eax

        movl %edi, _upc
        push %edx
        push %ecx
        push %ebx
        call *%eax
        add $8, %esp
        pop %edx
        movl _stack(%esi), %ebx // Reload stack top
        bswap %ebx
        incl %edi
        jmp .opcode_return

zpu_loadb:
        bt MAXADDRBITINCIO, %ebx
        jc abort
        bt $31, %ebx
        jc loadb_stack
        movb _memory(%ebx), %bl
        and $0xff, %ebx
        bswap %ebx
        incl %edi
        jmp .opcode_return

loadb_stack:
        and $STACKMASK, %ebx
        movb _stack(%ebx), %bl
        and $0xff, %ebx
        bswap %ebx
        incl %edi
        jmp .opcode_return


zpu_load:
        bt MAXADDRBITINCIO, %ebx
        jc load_external
        bt $31, %ebx
        jc load_stack

        movl _memory(%ebx), %ebx
        bswap %ebx
        incl %edi
        jmp .opcode_return

load_stack:
        and $STACKMASK, %ebx
        movl _stack(%ebx), %ebx
        bswap %ebx
        incl %edi
        jmp .opcode_return

load_external:
        movl %ebx, %eax
        // Shift/And to get proper IO 
        shrl $21, %eax
        andl $0x3c, %eax
        mov io_read_table(%eax), %eax
        push %edx
        push %ebx
        call *%eax
        add $4, %esp
        pop %edx
        movl %eax, %ebx
        incl %edi
        jmp .opcode_return      
        
.macro addspX off
        movl _stack+\off(%esi), %eax   // Load
        bswap %eax
        addl %eax, %ebx
        incl %edi
        jmp .opcode_return
.endm
        
zpu_addsp0:
        // Special case ????
        addl %ebx, %ebx
        incl %edi
        jmp .opcode_return
zpu_addsp1:
        addspX 4
zpu_addsp2:
        addspX 8
zpu_addsp3:
        addspX 12
zpu_addsp4:
        addspX 16
zpu_addsp5:
        addspX 20
zpu_addsp6:
        addspX 24
zpu_addsp7:
        addspX 28
zpu_addsp8:
        addspX 32
zpu_addsp9:
        addspX 36
zpu_addsp10:
        addspX 40
zpu_addsp11:
        addspX 44
zpu_addsp12:
        addspX 48
zpu_addsp13:
        addspX 52
zpu_addsp14:
        addspX 56
zpu_addsp15:
        addspX 60

.macro emulateX off
        // Write back
        bswap %ebx
        movl %ebx, _stack(%esi)
        subl $4, %esi
        incl %edi
        movl %edi, %ebx
        movl $\off*32, %edi
        jmp .opcode_return
.endm

zpu_emulate0:            // 32 Reset
        emulateX 0
zpu_emulate1:            // 33 Interrupt
        emulateX 1
zpu_emulate2:            // 34 LoadH
        emulateX 2
zpu_emulate3:            // 35 StoreH
        emulateX 3
zpu_emulate4:            // 36 Lessthan
        emulateX 4             
zpu_emulate5:            // 37 Lessthanorequal
        emulateX 5
zpu_emulate6:            // 38 Ulessthan
        // emulateX 6
        movl _stack+4(%esi), %eax
        addl $4, %esi
        bswap %eax
        incl %edi
        cmpl %eax, %ebx
        movl $0, %ebx
        jae .opcode_return
        incl %ebx
        jmp .opcode_return

zpu_emulate7:            // 39 Ulessthanorequal
        emulateX 7
zpu_emulate8:            // 40 Swap (unused)
        emulateX 8
zpu_emulate9:            // 41 Mult
        emulateX 9
zpu_emulate10:           // 42 Lshiftright
        emulateX 10
zpu_emulate11:           // 43 Ashiftleft
        emulateX 11
zpu_emulate12:           // 44 Ashiftright
        emulateX 12
zpu_emulate13:           // 45 Call
        // emulateX 13
        /*
         push %ebx
        mov %edi, %eax
        incl %eax
        bswap %eax
        movl %eax, _stack(%esi)
        
        incl %edi
        movl %edi, %ebx  // Return address in stack
        pop %eax
        movl %eax, %edi
        */
        xchg %edi, %ebx
        incl %ebx
        jmp .opcode_return

zpu_emulate14:           // 46 Eq
        //emulateX 14
        movl _stack+4(%esi), %eax
        addl $4, %esi
        bswap %eax
        incl %edi
        cmpl %eax, %ebx
        movl $0, %ebx
        jne .opcode_return
        incl %ebx
        jmp .opcode_return

zpu_emulate15:           // 47 Neq
        emulateX 15
zpu_emulate16:           // 48 Neg
        emulateX 16
zpu_emulate17:           // 49 Sub
        emulateX 17
zpu_emulate18:           // 50 Xor
        emulateX 18
zpu_emulate19:           // 51 Loadb
        emulateX 19
zpu_emulate20:           // 52 Storeb
        emulateX 20
zpu_emulate21:           // 53 Div
        emulateX 21
zpu_emulate22:           // 54 Mod
        emulateX 22
zpu_emulate23:           // 55 Eqbranch
        emulateX 23
zpu_emulate24:           // 56 Neqbranch
        // emulateX 24
        // PC is in %ebx
        
        movl _stack+4(%esi), %eax
        addl $8, %esi
        test %eax, %eax
        jz .no_jump
        add %ebx, %edi
        movl _stack(%esi), %ebx
        bswap %ebx
        jmp .opcode_return
.no_jump:
        incl %edi
        movl _stack(%esi), %ebx
        bswap %ebx

        jmp .opcode_return

zpu_emulate25:           // 57 Poppcrel
        emulateX 25
zpu_emulate26:           // 58 Config
        emulateX 26
zpu_emulate27:           // 59 Pushpc
        emulateX 27
zpu_emulate28:           // 60 Syscall
        emulateX 28
zpu_emulate29:           // 61 Pushspadd
        emulateX 29
zpu_emulate30:           // 62 Halfmult
        emulateX 30
zpu_emulate31:           // 63 Callpcrel
        emulateX 31
        
zpu_popsp:
        // Write back
        movl %ebx, %eax
        bswap %eax
        movl %eax, _stack(%esi)

        and  $STACKMASK, %ebx
        movl %ebx, %esi    // EBX ->> stack pointer

        movl _stack(%esi), %ebx  // Load new SP value to TOS

        bswap %ebx
        incl %edi
        jmp .opcode_return
        
.macro storespX off
        bswap %ebx
        movl %ebx, _stack+\off*4(%esi)
        addl $4, %esi
        movl _stack(%esi), %ebx
        bswap %ebx
        incl %edi
        jmp .opcode_return
.endm

zpu_storesp0:
        storespX 0
zpu_storesp1:
        storespX 1
zpu_storesp2:
        storespX 2
zpu_storesp3:
        storespX 3
zpu_storesp4:
        storespX 4
zpu_storesp5:
        storespX 5
zpu_storesp6:
        storespX 6
zpu_storesp7:
        storespX 7
zpu_storesp8:
        storespX 8
zpu_storesp9:
        storespX 9
zpu_storesp10:
        storespX 10
zpu_storesp11:
        storespX 11
zpu_storesp12:
        storespX 12
zpu_storesp13:
        storespX 13
zpu_storesp14:
        storespX 14
zpu_storesp15:
        storespX 15
zpu_storesp16:
        storespX 16
zpu_storesp17:
        storespX 17
zpu_storesp18:
        storespX 18
zpu_storesp19:
        storespX 19
zpu_storesp20:
        storespX 20
zpu_storesp21:
        storespX 21
zpu_storesp22:
        storespX 22
zpu_storesp23:
        storespX 23
zpu_storesp24:
        storespX 24
zpu_storesp25:
        storespX 25
zpu_storesp26:
        storespX 26
zpu_storesp27:
        storespX 27
zpu_storesp28:
        storespX 28
zpu_storesp29:
        storespX 29
zpu_storesp30:
        storespX 30
zpu_storesp31:
        storespX 31


.macro loadspX off
        // Write back
        bswap %ebx
        movl %ebx, _stack(%esi)
        movl _stack+(\off*4)(%esi), %ebx
        bswap %ebx
        subl $4, %esi
        incl %edi
        jmp .opcode_return
.endm

zpu_loadsp0:
        loadspX 0
zpu_loadsp1:
        loadspX 1
zpu_loadsp2:
        loadspX 2
zpu_loadsp3:
        loadspX 3
zpu_loadsp4:
        loadspX 4
zpu_loadsp5:
        loadspX 5
zpu_loadsp6:
        loadspX 6
zpu_loadsp7:
        loadspX 7
zpu_loadsp8:
        loadspX 8
zpu_loadsp9:
        loadspX 9
zpu_loadsp10:
        loadspX 10
zpu_loadsp11:
        loadspX 11
zpu_loadsp12:
        loadspX 12
zpu_loadsp13:
        loadspX 13
zpu_loadsp14:
        loadspX 14
zpu_loadsp15:
        loadspX 15
zpu_loadsp16:
        loadspX 16
zpu_loadsp17:
        loadspX 17
zpu_loadsp18:
        loadspX 18
zpu_loadsp19:
        loadspX 19
zpu_loadsp20:
        loadspX 20
zpu_loadsp21:
        loadspX 21
zpu_loadsp22:
        loadspX 22
zpu_loadsp23:
        loadspX 23
zpu_loadsp24:
        loadspX 24
zpu_loadsp25:
        loadspX 25
zpu_loadsp26:
        loadspX 26
zpu_loadsp27:
        loadspX 27
zpu_loadsp28:
        loadspX 28
zpu_loadsp29:
        loadspX 29
zpu_loadsp30:
        loadspX 30
zpu_loadsp31:
        loadspX 31

.macro firstimX val
        // Write back
        bswap %ebx
        movl %ebx, _stack(%esi)
        subl $4, %esi
        movl $\val, %ebx
        incl %edi
        jmp .opcode_return
.endm

zpu_first_im0:
        firstimX 0
zpu_first_im1:
        firstimX 1
zpu_first_im2:
        firstimX 2
zpu_first_im3:
        firstimX 3
zpu_first_im4:
        firstimX 4
zpu_first_im5:
        firstimX 5
zpu_first_im6:
        firstimX 6
zpu_first_im7:
        firstimX 7
zpu_first_im8:
        firstimX 8
zpu_first_im9:
        firstimX 9
zpu_first_im10:
        firstimX 10
zpu_first_im11:
        firstimX 11
zpu_first_im12:
        firstimX 12
zpu_first_im13:
        firstimX 13
zpu_first_im14:
        firstimX 14
zpu_first_im15:
        firstimX 15
zpu_first_im16:
        firstimX 16
zpu_first_im17:
        firstimX 17
zpu_first_im18:
        firstimX 18
zpu_first_im19:
        firstimX 19
zpu_first_im20:
        firstimX 20
zpu_first_im21:
        firstimX 21
zpu_first_im22:
        firstimX 22
zpu_first_im23:
        firstimX 23
zpu_first_im24:
        firstimX 24
zpu_first_im25:
        firstimX 25
zpu_first_im26:
        firstimX 26
zpu_first_im27:
        firstimX 27
zpu_first_im28:
        firstimX 28
zpu_first_im29:
        firstimX 29
zpu_first_im30:
        firstimX 30
zpu_first_im31:
        firstimX 31
zpu_first_im32:
        firstimX 32
zpu_first_im33:
        firstimX 33
zpu_first_im34:
        firstimX 34
zpu_first_im35:
        firstimX 35
zpu_first_im36:
        firstimX 36
zpu_first_im37:
        firstimX 37
zpu_first_im38:
        firstimX 38
zpu_first_im39:
        firstimX 39
zpu_first_im40:
        firstimX 40
zpu_first_im41:
        firstimX 41
zpu_first_im42:
        firstimX 42
zpu_first_im43:
        firstimX 43
zpu_first_im44:
        firstimX 44
zpu_first_im45:
        firstimX 45
zpu_first_im46:
        firstimX 46
zpu_first_im47:
        firstimX 47
zpu_first_im48:
        firstimX 48
zpu_first_im49:
        firstimX 49
zpu_first_im50:
        firstimX 50
zpu_first_im51:
        firstimX 51
zpu_first_im52:
        firstimX 52
zpu_first_im53:
        firstimX 53
zpu_first_im54:
        firstimX 54
zpu_first_im55:
        firstimX 55
zpu_first_im56:
        firstimX 56
zpu_first_im57:
        firstimX 57
zpu_first_im58:
        firstimX 58
zpu_first_im59:
        firstimX 59
zpu_first_im60:
        firstimX 60
zpu_first_im61:
        firstimX 61
zpu_first_im62:
        firstimX 62
zpu_first_im63:
        firstimX 63
zpu_first_im64:
        firstimX -64
zpu_first_im65:
        firstimX -63
zpu_first_im66:
        firstimX -62
zpu_first_im67:
        firstimX -61
zpu_first_im68:
        firstimX -60
zpu_first_im69:
        firstimX -59
zpu_first_im70:
        firstimX -58
zpu_first_im71:
        firstimX -57
zpu_first_im72:
        firstimX -56
zpu_first_im73:
        firstimX -55
zpu_first_im74:
        firstimX -54
zpu_first_im75:
        firstimX -53
zpu_first_im76:
        firstimX -52
zpu_first_im77:
        firstimX -51
zpu_first_im78:
        firstimX -50
zpu_first_im79:
        firstimX -49
zpu_first_im80:
        firstimX -48
zpu_first_im81:
        firstimX -47
zpu_first_im82:
        firstimX -46
zpu_first_im83:
        firstimX -45
zpu_first_im84:
        firstimX -44
zpu_first_im85:
        firstimX -43
zpu_first_im86:
        firstimX -42
zpu_first_im87:
        firstimX -41
zpu_first_im88:
        firstimX -40
zpu_first_im89:
        firstimX -39
zpu_first_im90:
        firstimX -38
zpu_first_im91:
        firstimX -37
zpu_first_im92:
        firstimX -36
zpu_first_im93:
        firstimX -35
zpu_first_im94:
        firstimX -34
zpu_first_im95:
        firstimX -33
zpu_first_im96:
        firstimX -32
zpu_first_im97:
        firstimX -31
zpu_first_im98:
        firstimX -30
zpu_first_im99:
        firstimX -29
zpu_first_im100:
        firstimX -28
zpu_first_im101:
        firstimX -27
zpu_first_im102:
        firstimX -26
zpu_first_im103:
        firstimX -25
zpu_first_im104:
        firstimX -24
zpu_first_im105:
        firstimX -23
zpu_first_im106:
        firstimX -22
zpu_first_im107:
        firstimX -21
zpu_first_im108:
        firstimX -20
zpu_first_im109:
        firstimX -19
zpu_first_im110:
        firstimX -18
zpu_first_im111:
        firstimX -17
zpu_first_im112:
        firstimX -16
zpu_first_im113:
        firstimX -15
zpu_first_im114:
        firstimX -14
zpu_first_im115:
        firstimX -13
zpu_first_im116:
        firstimX -12
zpu_first_im117:
        firstimX -11
zpu_first_im118:
        firstimX -10
zpu_first_im119:
        firstimX -9
zpu_first_im120:
        firstimX -8
zpu_first_im121:
        firstimX -7
zpu_first_im122:
        firstimX -6
zpu_first_im123:
        firstimX -5
zpu_first_im124:
        firstimX -4
zpu_first_im125:
        firstimX -3
zpu_first_im126:
        firstimX -2
zpu_first_im127:
        firstimX -1

.macro nextimX val
        shl $7, %ebx
        or $\val, %ebx
        incl %edi
        jmp .opcode_return
.endm

zpu_next_im0:
        nextimX 0
zpu_next_im1:
        nextimX 1
zpu_next_im2:
        nextimX 2
zpu_next_im3:
        nextimX 3
zpu_next_im4:
        nextimX 4
zpu_next_im5:
        nextimX 5
zpu_next_im6:
        nextimX 6
zpu_next_im7:
        nextimX 7
zpu_next_im8:
        nextimX 8
zpu_next_im9:
        nextimX 9
zpu_next_im10:
        nextimX 10
zpu_next_im11:
        nextimX 11
zpu_next_im12:
        nextimX 12
zpu_next_im13:
        nextimX 13
zpu_next_im14:
        nextimX 14
zpu_next_im15:
        nextimX 15
zpu_next_im16:
        nextimX 16
zpu_next_im17:
        nextimX 17
zpu_next_im18:
        nextimX 18
zpu_next_im19:
        nextimX 19
zpu_next_im20:
        nextimX 20
zpu_next_im21:
        nextimX 21
zpu_next_im22:
        nextimX 22
zpu_next_im23:
        nextimX 23
zpu_next_im24:
        nextimX 24
zpu_next_im25:
        nextimX 25
zpu_next_im26:
        nextimX 26
zpu_next_im27:
        nextimX 27
zpu_next_im28:
        nextimX 28
zpu_next_im29:
        nextimX 29
zpu_next_im30:
        nextimX 30
zpu_next_im31:
        nextimX 31
zpu_next_im32:
        nextimX 32
zpu_next_im33:
        nextimX 33
zpu_next_im34:
        nextimX 34
zpu_next_im35:
        nextimX 35
zpu_next_im36:
        nextimX 36
zpu_next_im37:
        nextimX 37
zpu_next_im38:
        nextimX 38
zpu_next_im39:
        nextimX 39
zpu_next_im40:
        nextimX 40
zpu_next_im41:
        nextimX 41
zpu_next_im42:
        nextimX 42
zpu_next_im43:
        nextimX 43
zpu_next_im44:
        nextimX 44
zpu_next_im45:
        nextimX 45
zpu_next_im46:
        nextimX 46
zpu_next_im47:
        nextimX 47
zpu_next_im48:
        nextimX 48
zpu_next_im49:
        nextimX 49
zpu_next_im50:
        nextimX 50
zpu_next_im51:
        nextimX 51
zpu_next_im52:
        nextimX 52
zpu_next_im53:
        nextimX 53
zpu_next_im54:
        nextimX 54
zpu_next_im55:
        nextimX 55
zpu_next_im56:
        nextimX 56
zpu_next_im57:
        nextimX 57
zpu_next_im58:
        nextimX 58
zpu_next_im59:
        nextimX 59
zpu_next_im60:
        nextimX 60
zpu_next_im61:
        nextimX 61
zpu_next_im62:
        nextimX 62
zpu_next_im63:
        nextimX 63
zpu_next_im64:
        nextimX 64
zpu_next_im65:
        nextimX 65
zpu_next_im66:
        nextimX 66
zpu_next_im67:
        nextimX 67
zpu_next_im68:
        nextimX 68
zpu_next_im69:
        nextimX 69
zpu_next_im70:
        nextimX 70
zpu_next_im71:
        nextimX 71
zpu_next_im72:
        nextimX 72
zpu_next_im73:
        nextimX 73
zpu_next_im74:
        nextimX 74
zpu_next_im75:
        nextimX 75
zpu_next_im76:
        nextimX 76
zpu_next_im77:
        nextimX 77
zpu_next_im78:
        nextimX 78
zpu_next_im79:
        nextimX 79
zpu_next_im80:
        nextimX 80
zpu_next_im81:
        nextimX 81
zpu_next_im82:
        nextimX 82
zpu_next_im83:
        nextimX 83
zpu_next_im84:
        nextimX 84
zpu_next_im85:
        nextimX 85
zpu_next_im86:
        nextimX 86
zpu_next_im87:
        nextimX 87
zpu_next_im88:
        nextimX 88
zpu_next_im89:
        nextimX 89
zpu_next_im90:
        nextimX 90
zpu_next_im91:
        nextimX 91
zpu_next_im92:
        nextimX 92
zpu_next_im93:
        nextimX 93
zpu_next_im94:
        nextimX 94
zpu_next_im95:
        nextimX 95
zpu_next_im96:
        nextimX 96
zpu_next_im97:
        nextimX 97
zpu_next_im98:
        nextimX 98
zpu_next_im99:
        nextimX 99
zpu_next_im100:
        nextimX 100
zpu_next_im101:
        nextimX 101
zpu_next_im102:
        nextimX 102
zpu_next_im103:
        nextimX 103
zpu_next_im104:
        nextimX 104
zpu_next_im105:
        nextimX 105
zpu_next_im106:
        nextimX 106
zpu_next_im107:
        nextimX 107
zpu_next_im108:
        nextimX 108
zpu_next_im109:
        nextimX 109
zpu_next_im110:
        nextimX 110
zpu_next_im111:
        nextimX 111
zpu_next_im112:
        nextimX 112
zpu_next_im113:
        nextimX 113
zpu_next_im114:
        nextimX 114
zpu_next_im115:
        nextimX 115
zpu_next_im116:
        nextimX 116
zpu_next_im117:
        nextimX 117
zpu_next_im118:
        nextimX 118
zpu_next_im119:
        nextimX 119
zpu_next_im120:
        nextimX 120
zpu_next_im121:
        nextimX 121
zpu_next_im122:
        nextimX 122
zpu_next_im123:
        nextimX 123
zpu_next_im124:
        nextimX 124
zpu_next_im125:
        nextimX 125
zpu_next_im126:
        nextimX 126
zpu_next_im127:
        nextimX 127

.section ".data"
idimflag:
        .long 0
.section ".rodata"
dispatchtable:
        .long zpu_ibreak /* opcode 00 */
        .long zpu_fmul16 /* opcode 01 */
        .long zpu_pushsp /* opcode 02 */
        .long zpu_ibreak /* opcode 03 */
        .long zpu_poppc /* opcode 04 */
        .long zpu_add /* opcode 05 */
        .long zpu_and /* opcode 06 */
        .long zpu_or /* opcode 07 */
        .long zpu_load /* opcode 08 */
        .long zpu_not /* opcode 09 */
        .long zpu_flip /* opcode 0a */
        .long zpu_nop /* opcode 0b */
        .long zpu_store /* opcode 0c */
        .long zpu_popsp /* opcode 0d */
        .long zpu_ibreak /* opcode 0e */
        .long zpu_ibreak /* opcode 0f */
        .long zpu_addsp0 /* opcode 10 */
        .long zpu_addsp1 /* opcode 11 */
        .long zpu_addsp2 /* opcode 12 */
        .long zpu_addsp3 /* opcode 13 */
        .long zpu_addsp4 /* opcode 14 */
        .long zpu_addsp5 /* opcode 15 */
        .long zpu_addsp6 /* opcode 16 */
        .long zpu_addsp7 /* opcode 17 */
        .long zpu_addsp8 /* opcode 18 */
        .long zpu_addsp9 /* opcode 19 */
        .long zpu_addsp10 /* opcode 1a */
        .long zpu_addsp11 /* opcode 1b */
        .long zpu_addsp12 /* opcode 1c */
        .long zpu_addsp13 /* opcode 1d */
        .long zpu_addsp14 /* opcode 1e */
        .long zpu_addsp15 /* opcode 1f */
        .long zpu_emulate0 /* opcode 20 */
        .long zpu_emulate1 /* opcode 21 */
        .long zpu_emulate2 /* opcode 22 */
        .long zpu_emulate3 /* opcode 23 */
        .long zpu_emulate4 /* opcode 24 */
        .long zpu_emulate5 /* opcode 25 */
        .long zpu_emulate6 /* opcode 26 */
        .long zpu_emulate7 /* opcode 27 */
        .long zpu_emulate8 /* opcode 28 */
        .long zpu_emulate9 /* opcode 29 */
        .long zpu_emulate10 /* opcode 2a */
        .long zpu_emulate11 /* opcode 2b */
        .long zpu_emulate12 /* opcode 2c */
        .long zpu_emulate13 /* opcode 2d */
        .long zpu_emulate14 /* opcode 2e */
        .long zpu_emulate15 /* opcode 2f */
        .long zpu_emulate16 /* opcode 30 */
        .long zpu_emulate17 /* opcode 31 */
        .long zpu_emulate18 /* opcode 32 */
        .long zpu_emulate19 /* opcode 33 */
        .long zpu_storeb//zpu_emulate20 /* opcode 34 */
        .long zpu_emulate21 /* opcode 35 */
        .long zpu_emulate22 /* opcode 36 */
        .long zpu_emulate23 /* opcode 37 */
        .long zpu_emulate24 /* opcode 38 */
        .long zpu_emulate25 /* opcode 39 */
        .long zpu_emulate26 /* opcode 3a */
        .long zpu_emulate27 /* opcode 3b */
        .long zpu_emulate28 /* opcode 3c */
        .long zpu_emulate29 /* opcode 3d */
        .long zpu_emulate30 /* opcode 3e */
        .long zpu_emulate31 /* opcode 3f */

        .long zpu_storesp16 /* opcode 40 */
        .long zpu_storesp17 /* opcode 41 */
        .long zpu_storesp18 /* opcode 42 */
        .long zpu_storesp19 /* opcode 43 */
        .long zpu_storesp20 /* opcode 44 */
        .long zpu_storesp21 /* opcode 45 */
        .long zpu_storesp22 /* opcode 46 */
        .long zpu_storesp23 /* opcode 47 */
        .long zpu_storesp24 /* opcode 48 */
        .long zpu_storesp25 /* opcode 49 */
        .long zpu_storesp26 /* opcode 4a */
        .long zpu_storesp27 /* opcode 4b */
        .long zpu_storesp28 /* opcode 4c */
        .long zpu_storesp29 /* opcode 4d */
        .long zpu_storesp30 /* opcode 4e */
        .long zpu_storesp31 /* opcode 4f */

        .long zpu_storesp0 /* opcode 50 */
        .long zpu_storesp1 /* opcode 51 */
        .long zpu_storesp2 /* opcode 52 */
        .long zpu_storesp3 /* opcode 53 */
        .long zpu_storesp4 /* opcode 54 */
        .long zpu_storesp5 /* opcode 55 */
        .long zpu_storesp6 /* opcode 56 */
        .long zpu_storesp7 /* opcode 57 */
        .long zpu_storesp8 /* opcode 58 */
        .long zpu_storesp9 /* opcode 59 */
        .long zpu_storesp10 /* opcode 5a */
        .long zpu_storesp11 /* opcode 5b */
        .long zpu_storesp12 /* opcode 5c */
        .long zpu_storesp13 /* opcode 5d */
        .long zpu_storesp14 /* opcode 5e */
        .long zpu_storesp15 /* opcode 5f */

        .long zpu_loadsp16 /* opcode 60 */
        .long zpu_loadsp17 /* opcode 61 */
        .long zpu_loadsp18 /* opcode 62 */
        .long zpu_loadsp19 /* opcode 63 */
        .long zpu_loadsp20 /* opcode 64 */
        .long zpu_loadsp21 /* opcode 65 */
        .long zpu_loadsp22 /* opcode 66 */
        .long zpu_loadsp23 /* opcode 67 */
        .long zpu_loadsp24 /* opcode 68 */
        .long zpu_loadsp25 /* opcode 69 */
        .long zpu_loadsp26 /* opcode 6a */
        .long zpu_loadsp27 /* opcode 6b */
        .long zpu_loadsp28 /* opcode 6c */
        .long zpu_loadsp29 /* opcode 6d */
        .long zpu_loadsp30 /* opcode 6e */
        .long zpu_loadsp31 /* opcode 6f */
        .long zpu_loadsp0 /* opcode 70 */
        .long zpu_loadsp1 /* opcode 71 */
        .long zpu_loadsp2 /* opcode 72 */
        .long zpu_loadsp3 /* opcode 73 */
        .long zpu_loadsp4 /* opcode 74 */
        .long zpu_loadsp5 /* opcode 75 */
        .long zpu_loadsp6 /* opcode 76 */
        .long zpu_loadsp7 /* opcode 77 */
        .long zpu_loadsp8 /* opcode 78 */
        .long zpu_loadsp9 /* opcode 79 */
        .long zpu_loadsp10 /* opcode 7a */
        .long zpu_loadsp11 /* opcode 7b */
        .long zpu_loadsp12 /* opcode 7c */
        .long zpu_loadsp13 /* opcode 7d */
        .long zpu_loadsp14 /* opcode 7e */
        .long zpu_loadsp15 /* opcode 7f */

        .long zpu_first_im0 /* opcode 80 */
        .long zpu_first_im1 /* opcode 81 */
        .long zpu_first_im2 /* opcode 82 */
        .long zpu_first_im3 /* opcode 83 */
        .long zpu_first_im4 /* opcode 84 */
        .long zpu_first_im5 /* opcode 85 */
        .long zpu_first_im6 /* opcode 86 */
        .long zpu_first_im7 /* opcode 87 */
        .long zpu_first_im8 /* opcode 88 */
        .long zpu_first_im9 /* opcode 89 */
        .long zpu_first_im10 /* opcode 8a */
        .long zpu_first_im11 /* opcode 8b */
        .long zpu_first_im12 /* opcode 8c */
        .long zpu_first_im13 /* opcode 8d */
        .long zpu_first_im14 /* opcode 8e */
        .long zpu_first_im15 /* opcode 8f */
        .long zpu_first_im16 /* opcode 90 */
        .long zpu_first_im17 /* opcode 91 */
        .long zpu_first_im18 /* opcode 92 */
        .long zpu_first_im19 /* opcode 93 */
        .long zpu_first_im20 /* opcode 94 */
        .long zpu_first_im21 /* opcode 95 */
        .long zpu_first_im22 /* opcode 96 */
        .long zpu_first_im23 /* opcode 97 */
        .long zpu_first_im24 /* opcode 98 */
        .long zpu_first_im25 /* opcode 99 */
        .long zpu_first_im26 /* opcode 9a */
        .long zpu_first_im27 /* opcode 9b */
        .long zpu_first_im28 /* opcode 9c */
        .long zpu_first_im29 /* opcode 9d */
        .long zpu_first_im30 /* opcode 9e */
        .long zpu_first_im31 /* opcode 9f */
        .long zpu_first_im32 /* opcode a0 */
        .long zpu_first_im33 /* opcode a1 */
        .long zpu_first_im34 /* opcode a2 */
        .long zpu_first_im35 /* opcode a3 */
        .long zpu_first_im36 /* opcode a4 */
        .long zpu_first_im37 /* opcode a5 */
        .long zpu_first_im38 /* opcode a6 */
        .long zpu_first_im39 /* opcode a7 */
        .long zpu_first_im40 /* opcode a8 */
        .long zpu_first_im41 /* opcode a9 */
        .long zpu_first_im42 /* opcode aa */
        .long zpu_first_im43 /* opcode ab */
        .long zpu_first_im44 /* opcode ac */
        .long zpu_first_im45 /* opcode ad */
        .long zpu_first_im46 /* opcode ae */
        .long zpu_first_im47 /* opcode af */
        .long zpu_first_im48 /* opcode b0 */
        .long zpu_first_im49 /* opcode b1 */
        .long zpu_first_im50 /* opcode b2 */
        .long zpu_first_im51 /* opcode b3 */
        .long zpu_first_im52 /* opcode b4 */
        .long zpu_first_im53 /* opcode b5 */
        .long zpu_first_im54 /* opcode b6 */
        .long zpu_first_im55 /* opcode b7 */
        .long zpu_first_im56 /* opcode b8 */
        .long zpu_first_im57 /* opcode b9 */
        .long zpu_first_im58 /* opcode ba */
        .long zpu_first_im59 /* opcode bb */
        .long zpu_first_im60 /* opcode bc */
        .long zpu_first_im61 /* opcode bd */
        .long zpu_first_im62 /* opcode be */
        .long zpu_first_im63 /* opcode bf */

        .long zpu_first_im64 /* opcode c0 */
        .long zpu_first_im65 /* opcode c1 */
        .long zpu_first_im66 /* opcode c2 */
        .long zpu_first_im67 /* opcode c3 */
        .long zpu_first_im68 /* opcode c4 */
        .long zpu_first_im69 /* opcode c5 */
        .long zpu_first_im70 /* opcode c6 */
        .long zpu_first_im71 /* opcode c7 */
        .long zpu_first_im72 /* opcode c8 */
        .long zpu_first_im73 /* opcode c9 */
        .long zpu_first_im74 /* opcode ca */
        .long zpu_first_im75 /* opcode cb */
        .long zpu_first_im76 /* opcode cc */
        .long zpu_first_im77 /* opcode cd */
        .long zpu_first_im78 /* opcode ce */
        .long zpu_first_im79 /* opcode cf */
        .long zpu_first_im80 /* opcode d0 */
        .long zpu_first_im81 /* opcode d1 */
        .long zpu_first_im82 /* opcode d2 */
        .long zpu_first_im83 /* opcode d3 */
        .long zpu_first_im84 /* opcode d4 */
        .long zpu_first_im85 /* opcode d5 */
        .long zpu_first_im86 /* opcode d6 */
        .long zpu_first_im87 /* opcode d7 */
        .long zpu_first_im88 /* opcode d8 */
        .long zpu_first_im89 /* opcode d9 */
        .long zpu_first_im90 /* opcode da */
        .long zpu_first_im91 /* opcode db */
        .long zpu_first_im92 /* opcode dc */
        .long zpu_first_im93 /* opcode dd */
        .long zpu_first_im94 /* opcode de */
        .long zpu_first_im95 /* opcode df */
        .long zpu_first_im96 /* opcode e0 */
        .long zpu_first_im97 /* opcode e1 */
        .long zpu_first_im98 /* opcode e2 */
        .long zpu_first_im99 /* opcode e3 */
        .long zpu_first_im100 /* opcode e4 */
        .long zpu_first_im101 /* opcode e5 */
        .long zpu_first_im102 /* opcode e6 */
        .long zpu_first_im103 /* opcode e7 */
        .long zpu_first_im104 /* opcode e8 */
        .long zpu_first_im105 /* opcode e9 */
        .long zpu_first_im106 /* opcode ea */
        .long zpu_first_im107 /* opcode eb */
        .long zpu_first_im108 /* opcode ec */
        .long zpu_first_im109 /* opcode ed */
        .long zpu_first_im110 /* opcode ee */
        .long zpu_first_im111 /* opcode ef */
        .long zpu_first_im112 /* opcode f0 */
        .long zpu_first_im113 /* opcode f1 */
        .long zpu_first_im114 /* opcode f2 */
        .long zpu_first_im115 /* opcode f3 */
        .long zpu_first_im116 /* opcode f4 */
        .long zpu_first_im117 /* opcode f5 */
        .long zpu_first_im118 /* opcode f6 */
        .long zpu_first_im119 /* opcode f7 */
        .long zpu_first_im120 /* opcode f8 */
        .long zpu_first_im121 /* opcode f9 */
        .long zpu_first_im122 /* opcode fa */
        .long zpu_first_im123 /* opcode fb */
        .long zpu_first_im124 /* opcode fc */
        .long zpu_first_im125 /* opcode fd */
        .long zpu_first_im126 /* opcode fe */
        .long zpu_first_im127 /* opcode ff */
/* IDIM version */
        .long zpu_ibreak /* opcode 00 */
        .long zpu_ibreak /* opcode 01 */
        .long zpu_pushsp /* opcode 02 */
        .long zpu_ibreak /* opcode 03 */
        .long zpu_poppc /* opcode 04 */
        .long zpu_add /* opcode 05 */
        .long zpu_and /* opcode 06 */
        .long zpu_or /* opcode 07 */
        .long zpu_load /* opcode 08 */
        .long zpu_not /* opcode 09 */
        .long zpu_flip /* opcode 0a */
        .long zpu_nop /* opcode 0b */
        .long zpu_store /* opcode 0c */
        .long zpu_popsp /* opcode 0d */
        .long zpu_ibreak /* opcode 0e */
        .long zpu_ibreak /* opcode 0f */
        .long zpu_addsp0 /* opcode 10 */
        .long zpu_addsp1 /* opcode 11 */
        .long zpu_addsp2 /* opcode 12 */
        .long zpu_addsp3 /* opcode 13 */
        .long zpu_addsp4 /* opcode 14 */
        .long zpu_addsp5 /* opcode 15 */
        .long zpu_addsp6 /* opcode 16 */
        .long zpu_addsp7 /* opcode 17 */
        .long zpu_addsp8 /* opcode 18 */
        .long zpu_addsp9 /* opcode 19 */
        .long zpu_addsp10 /* opcode 1a */
        .long zpu_addsp11 /* opcode 1b */
        .long zpu_addsp12 /* opcode 1c */
        .long zpu_addsp13 /* opcode 1d */
        .long zpu_addsp14 /* opcode 1e */
        .long zpu_addsp15 /* opcode 1f */
        .long zpu_emulate0 /* opcode 20 */
        .long zpu_emulate1 /* opcode 21 */
        .long zpu_emulate2 /* opcode 22 */
        .long zpu_emulate3 /* opcode 23 */
        .long zpu_emulate4 /* opcode 24 */
        .long zpu_emulate5 /* opcode 25 */
        .long zpu_emulate6 /* opcode 26 */
        .long zpu_emulate7 /* opcode 27 */
        .long zpu_emulate8 /* opcode 28 */
        .long zpu_emulate9 /* opcode 29 */
        .long zpu_emulate10 /* opcode 2a */
        .long zpu_emulate11 /* opcode 2b */
        .long zpu_emulate12 /* opcode 2c */
        .long zpu_emulate13 /* opcode 2d */
        .long zpu_emulate14 /* opcode 2e */
        .long zpu_emulate15 /* opcode 2f */
        .long zpu_emulate16 /* opcode 30 */
        .long zpu_emulate17 /* opcode 31 */
        .long zpu_emulate18 /* opcode 32 */
        .long zpu_emulate19 /* opcode 33 */
        .long zpu_emulate20 /* opcode 34 */
        .long zpu_emulate21 /* opcode 35 */
        .long zpu_emulate22 /* opcode 36 */
        .long zpu_emulate23 /* opcode 37 */
        .long zpu_emulate24 /* opcode 38 */
        .long zpu_emulate25 /* opcode 39 */
        .long zpu_emulate26 /* opcode 3a */
        .long zpu_emulate27 /* opcode 3b */
        .long zpu_emulate28 /* opcode 3c */
        .long zpu_emulate29 /* opcode 3d */
        .long zpu_emulate30 /* opcode 3e */
        .long zpu_emulate31 /* opcode 3f */

        .long zpu_storesp16 /* opcode 40 */
        .long zpu_storesp17 /* opcode 41 */
        .long zpu_storesp18 /* opcode 42 */
        .long zpu_storesp19 /* opcode 43 */
        .long zpu_storesp20 /* opcode 44 */
        .long zpu_storesp21 /* opcode 45 */
        .long zpu_storesp22 /* opcode 46 */
        .long zpu_storesp23 /* opcode 47 */
        .long zpu_storesp24 /* opcode 48 */
        .long zpu_storesp25 /* opcode 49 */
        .long zpu_storesp26 /* opcode 4a */
        .long zpu_storesp27 /* opcode 4b */
        .long zpu_storesp28 /* opcode 4c */
        .long zpu_storesp29 /* opcode 4d */
        .long zpu_storesp30 /* opcode 4e */
        .long zpu_storesp31 /* opcode 4f */

        .long zpu_storesp0 /* opcode 50 */
        .long zpu_storesp1 /* opcode 51 */
        .long zpu_storesp2 /* opcode 52 */
        .long zpu_storesp3 /* opcode 53 */
        .long zpu_storesp4 /* opcode 54 */
        .long zpu_storesp5 /* opcode 55 */
        .long zpu_storesp6 /* opcode 56 */
        .long zpu_storesp7 /* opcode 57 */
        .long zpu_storesp8 /* opcode 58 */
        .long zpu_storesp9 /* opcode 59 */
        .long zpu_storesp10 /* opcode 5a */
        .long zpu_storesp11 /* opcode 5b */
        .long zpu_storesp12 /* opcode 5c */
        .long zpu_storesp13 /* opcode 5d */
        .long zpu_storesp14 /* opcode 5e */
        .long zpu_storesp15 /* opcode 5f */


        .long zpu_loadsp16 /* opcode 60 */
        .long zpu_loadsp17 /* opcode 61 */
        .long zpu_loadsp18 /* opcode 62 */
        .long zpu_loadsp19 /* opcode 63 */
        .long zpu_loadsp20 /* opcode 64 */
        .long zpu_loadsp21 /* opcode 65 */
        .long zpu_loadsp22 /* opcode 66 */
        .long zpu_loadsp23 /* opcode 67 */
        .long zpu_loadsp24 /* opcode 68 */
        .long zpu_loadsp25 /* opcode 69 */
        .long zpu_loadsp26 /* opcode 6a */
        .long zpu_loadsp27 /* opcode 6b */
        .long zpu_loadsp28 /* opcode 6c */
        .long zpu_loadsp29 /* opcode 6d */
        .long zpu_loadsp30 /* opcode 6e */
        .long zpu_loadsp31 /* opcode 6f */
        .long zpu_loadsp0 /* opcode 70 */
        .long zpu_loadsp1 /* opcode 71 */
        .long zpu_loadsp2 /* opcode 72 */
        .long zpu_loadsp3 /* opcode 73 */
        .long zpu_loadsp4 /* opcode 74 */
        .long zpu_loadsp5 /* opcode 75 */
        .long zpu_loadsp6 /* opcode 76 */
        .long zpu_loadsp7 /* opcode 77 */
        .long zpu_loadsp8 /* opcode 78 */
        .long zpu_loadsp9 /* opcode 79 */
        .long zpu_loadsp10 /* opcode 7a */
        .long zpu_loadsp11 /* opcode 7b */
        .long zpu_loadsp12 /* opcode 7c */
        .long zpu_loadsp13 /* opcode 7d */
        .long zpu_loadsp14 /* opcode 7e */
        .long zpu_loadsp15 /* opcode 7f */

        .long zpu_next_im0 /* opcode 80 */
        .long zpu_next_im1 /* opcode 81 */
        .long zpu_next_im2 /* opcode 82 */
        .long zpu_next_im3 /* opcode 83 */
        .long zpu_next_im4 /* opcode 84 */
        .long zpu_next_im5 /* opcode 85 */
        .long zpu_next_im6 /* opcode 86 */
        .long zpu_next_im7 /* opcode 87 */
        .long zpu_next_im8 /* opcode 88 */
        .long zpu_next_im9 /* opcode 89 */
        .long zpu_next_im10 /* opcode 8a */
        .long zpu_next_im11 /* opcode 8b */
        .long zpu_next_im12 /* opcode 8c */
        .long zpu_next_im13 /* opcode 8d */
        .long zpu_next_im14 /* opcode 8e */
        .long zpu_next_im15 /* opcode 8f */
        .long zpu_next_im16 /* opcode 90 */
        .long zpu_next_im17 /* opcode 91 */
        .long zpu_next_im18 /* opcode 92 */
        .long zpu_next_im19 /* opcode 93 */
        .long zpu_next_im20 /* opcode 94 */
        .long zpu_next_im21 /* opcode 95 */
        .long zpu_next_im22 /* opcode 96 */
        .long zpu_next_im23 /* opcode 97 */
        .long zpu_next_im24 /* opcode 98 */
        .long zpu_next_im25 /* opcode 99 */
        .long zpu_next_im26 /* opcode 9a */
        .long zpu_next_im27 /* opcode 9b */
        .long zpu_next_im28 /* opcode 9c */
        .long zpu_next_im29 /* opcode 9d */
        .long zpu_next_im30 /* opcode 9e */
        .long zpu_next_im31 /* opcode 9f */
        .long zpu_next_im32 /* opcode a0 */
        .long zpu_next_im33 /* opcode a1 */
        .long zpu_next_im34 /* opcode a2 */
        .long zpu_next_im35 /* opcode a3 */
        .long zpu_next_im36 /* opcode a4 */
        .long zpu_next_im37 /* opcode a5 */
        .long zpu_next_im38 /* opcode a6 */
        .long zpu_next_im39 /* opcode a7 */
        .long zpu_next_im40 /* opcode a8 */
        .long zpu_next_im41 /* opcode a9 */
        .long zpu_next_im42 /* opcode aa */
        .long zpu_next_im43 /* opcode ab */
        .long zpu_next_im44 /* opcode ac */
        .long zpu_next_im45 /* opcode ad */
        .long zpu_next_im46 /* opcode ae */
        .long zpu_next_im47 /* opcode af */
        .long zpu_next_im48 /* opcode b0 */
        .long zpu_next_im49 /* opcode b1 */
        .long zpu_next_im50 /* opcode b2 */
        .long zpu_next_im51 /* opcode b3 */
        .long zpu_next_im52 /* opcode b4 */
        .long zpu_next_im53 /* opcode b5 */
        .long zpu_next_im54 /* opcode b6 */
        .long zpu_next_im55 /* opcode b7 */
        .long zpu_next_im56 /* opcode b8 */
        .long zpu_next_im57 /* opcode b9 */
        .long zpu_next_im58 /* opcode ba */
        .long zpu_next_im59 /* opcode bb */
        .long zpu_next_im60 /* opcode bc */
        .long zpu_next_im61 /* opcode bd */
        .long zpu_next_im62 /* opcode be */
        .long zpu_next_im63 /* opcode bf */

        .long zpu_next_im64 /* opcode c0 */
        .long zpu_next_im65 /* opcode c1 */
        .long zpu_next_im66 /* opcode c2 */
        .long zpu_next_im67 /* opcode c3 */
        .long zpu_next_im68 /* opcode c4 */
        .long zpu_next_im69 /* opcode c5 */
        .long zpu_next_im70 /* opcode c6 */
        .long zpu_next_im71 /* opcode c7 */
        .long zpu_next_im72 /* opcode c8 */
        .long zpu_next_im73 /* opcode c9 */
        .long zpu_next_im74 /* opcode ca */
        .long zpu_next_im75 /* opcode cb */
        .long zpu_next_im76 /* opcode cc */
        .long zpu_next_im77 /* opcode cd */
        .long zpu_next_im78 /* opcode ce */
        .long zpu_next_im79 /* opcode cf */
        .long zpu_next_im80 /* opcode d0 */
        .long zpu_next_im81 /* opcode d1 */
        .long zpu_next_im82 /* opcode d2 */
        .long zpu_next_im83 /* opcode d3 */
        .long zpu_next_im84 /* opcode d4 */
        .long zpu_next_im85 /* opcode d5 */
        .long zpu_next_im86 /* opcode d6 */
        .long zpu_next_im87 /* opcode d7 */
        .long zpu_next_im88 /* opcode d8 */
        .long zpu_next_im89 /* opcode d9 */
        .long zpu_next_im90 /* opcode da */
        .long zpu_next_im91 /* opcode db */
        .long zpu_next_im92 /* opcode dc */
        .long zpu_next_im93 /* opcode dd */
        .long zpu_next_im94 /* opcode de */
        .long zpu_next_im95 /* opcode df */
        .long zpu_next_im96 /* opcode e0 */
        .long zpu_next_im97 /* opcode e1 */
        .long zpu_next_im98 /* opcode e2 */
        .long zpu_next_im99 /* opcode e3 */
        .long zpu_next_im100 /* opcode e4 */
        .long zpu_next_im101 /* opcode e5 */
        .long zpu_next_im102 /* opcode e6 */
        .long zpu_next_im103 /* opcode e7 */
        .long zpu_next_im104 /* opcode e8 */
        .long zpu_next_im105 /* opcode e9 */
        .long zpu_next_im106 /* opcode ea */
        .long zpu_next_im107 /* opcode eb */
        .long zpu_next_im108 /* opcode ec */
        .long zpu_next_im109 /* opcode ed */
        .long zpu_next_im110 /* opcode ee */
        .long zpu_next_im111 /* opcode ef */
        .long zpu_next_im112 /* opcode f0 */
        .long zpu_next_im113 /* opcode f1 */
        .long zpu_next_im114 /* opcode f2 */
        .long zpu_next_im115 /* opcode f3 */
        .long zpu_next_im116 /* opcode f4 */
        .long zpu_next_im117 /* opcode f5 */
        .long zpu_next_im118 /* opcode f6 */
        .long zpu_next_im119 /* opcode f7 */
        .long zpu_next_im120 /* opcode f8 */
        .long zpu_next_im121 /* opcode f9 */
        .long zpu_next_im122 /* opcode fa */
        .long zpu_next_im123 /* opcode fb */
        .long zpu_next_im124 /* opcode fc */
        .long zpu_next_im125 /* opcode fd */
        .long zpu_next_im126 /* opcode fe */
        .long zpu_next_im127 /* opcode ff */
>>>>>>> c880a212
<|MERGE_RESOLUTION|>--- conflicted
+++ resolved
@@ -1,3475 +1,1880 @@
-<<<<<<< HEAD
-
-/*
-        Registers EAX, ECX, and EDX are available for use in the function.
-        C calling standard
-*/
-
-#undef TRACE
-        
-        .globl execute
-
-#define STACKMASK 0x7FF
-
-#define MAXADDRBITINCIO $27
-
-.do_tick:
-        push %edx
-        // stage delay
-        pushl _tickgranularity
-        call tick
-        add $4, %esp
-        pop %edx
-        movl _tickgranularity, %eax
-        movl %eax, _currenttickgranularity
-        jmp .do_tick_return
-        
-execute:
-        pusha /* Save everything */
-        std
-        movl _usp, %esi
-        movl _upc, %edi     /* edi: PC */
-        xorl %edx,%edx
-
-        movl _tickgranularity, %eax
-        movl %eax, _currenttickgranularity
-        
-        // Preload stack top
-        movl _stack(%esi), %ebx
-        bswap %ebx
-.loop:
-        
-        /* Check if we're to halt */
-        movl request_halt, %eax
-        test %eax, %eax
-        jne .do_halt
-
-.cannot_halt:
-        // Check granularity
-        movl _currenttickgranularity, %eax
-        decl _currenttickgranularity
-        test %eax, %eax
-        jz .do_tick
-.do_tick_return:
-       /* Check interrupt */
-        mov do_interrupt, %eax 
-        test %eax, %eax
-        jne .jump_to_interrupt 
-.fetch:
-       /* Trace stuff. Remove for performance */
-#ifdef TRACE        
-        pusha
-        push %ebx
-        push %esi
-        push %edi
-        call trace
-        add $12, %esp
-        popa
-#endif        
-
-        movzbl _memory(,%edi), %eax /* Load opcode */
-        addl %edx, %eax /* For idim */                
-        movl dispatchtable(,%eax,4), %ecx /* ecx: routine to call */
-        movl %eax, %edx  /* Save opcode */
-        jmp *%ecx
-.opcode_return_and_load:
-
-.opcode_return:
-        andl $128, %edx
-        shl $1, %edx
-        incl count
-        jmp .loop
-.do_halt:
-        /* Only go back to "C" if we're not processing IDIM */
-        test %edx, %edx
-        jnz .cannot_halt
-        /* Go back to "C" */
-        bswap %ebx
-        movl %ebx, _stack(%esi)
-        
-        movl %esi, _usp
-        movl %edi, _upc
-        
-        popa
-        movl $0, %eax
-        ret
-        
-.jump_to_interrupt:
-        // Skip interrupt if IDIM flag is set
-        test %edx, %edx
-        jne .fetch
-        // Write back
-        movl %ebx, %eax
-        bswap %eax
-        movl %eax, _stack(%esi)
-        subl $4,%esi
-        movl %edi, %ebx
-        movl $0x20, %edi
-        movl $0, do_interrupt
-        jmp .fetch
-
-.align 16
-zpu_nop:
-        incl %edi
-        jmp .opcode_return
-zpu_fmul16:
-        movl _stack+4(%esi), %eax
-        bswap %eax
-        addl $4, %esi
-        incl %edi
-        push %edx
-        imull %ebx
-        shrd   $0x10,%edx,%eax
-        movl %eax, %ebx
-        pop %edx
-        jmp .opcode_return
-
-zpu_ibreak:
-        popa
-        movl $1, %eax
-        ret /* Will go back to C */
-
-zpu_pushsp:
-        // Write back
-        movl %ebx,%eax
-        bswap %eax
-        movl %eax, _stack(%esi)
-        movl %esi, %ebx
-        orl $0x80000000, %ebx
-        subl $4,%esi
-        incl %edi
-        jmp .opcode_return
-
-zpu_poppc:
-        movl %ebx, %edi
-        addl $4, %esi
-        movl _stack(%esi), %ebx
-        bswap %ebx
-        jmp .opcode_return
-
-.align 16
-zpu_add:
-        movl _stack+4(%esi), %eax
-        bswap %eax
-        addl $4, %esi
-        incl %edi
-        addl %eax, %ebx
-        jmp .opcode_return
-
-zpu_or:
-        movl _stack+4(%esi), %eax
-        bswap %eax
-        orl %eax, %ebx
-        addl $4, %esi
-        incl %edi
-        jmp .opcode_return
-
-zpu_and:
-        movl _stack+4(%esi), %eax
-        bswap %eax
-        addl $4, %esi
-        incl %edi
-        andl %eax, %ebx
-        jmp .opcode_return
-.align 16
-zpu_not:
-        not %ebx
-        incl %edi
-        jmp .opcode_return
-        
-        
-        .globl BitReverseTable256
-zpu_flip:
-        mov    %ebx,%eax
-        shr    %ebx
-        and    $0x55555555,%eax
-        and    $0x55555555,%ebx
-        add    %eax,%eax
-        or     %ebx,%eax
-        mov    %eax,%ebx
-        and    $0x33333333,%eax
-        shr    $0x2,%ebx
-        shl    $0x2,%eax
-        and    $0x33333333,%ebx
-        or     %ebx,%eax
-        mov    %eax,%ebx
-        and    $0xf0f0f0f,%eax
-        shr    $0x4,%ebx
-        shl    $0x4,%eax
-        and    $0xf0f0f0f,%ebx
-        or     %ebx,%eax
-        mov    %eax,%ebx
-        and    $0xff00ff,%eax
-        shr    $0x8,%ebx
-        shl    $0x8,%eax
-        and    $0xff00ff,%ebx
-        or     %ebx,%eax
-        ror    $0x10,%eax
-        movl   %eax, %ebx
-        incl   %edi
-        jmp .opcode_return
-
-zpu_storeb:
-        // Address in %ebx
-        addl $4, %esi
-        movl _stack(%esi), %ecx //value
-        bswap %ecx
-        addl $4, %esi
-        bt MAXADDRBITINCIO, %ebx
-        jc abort
-        bt $31, %ebx
-        jnc storeb_to_memory
-
-        and $STACKMASK, %ebx
-        movb %cl, _stack(%ebx)
-        movl _stack(%esi), %ebx // Reload stack top
-        bswap %ebx
-        incl %edi
-        jmp .opcode_return
-
-storeb_to_memory:
-        movb %cl, _memory(%ebx)
-        movl _stack(%esi), %ebx // Reload stack top
-        bswap %ebx
-        incl %edi
-        jmp .opcode_return
-
-
-
-zpu_store:
-        // Address in %ebx
-        addl $4, %esi
-        movl _stack(%esi), %ecx //value
-        addl $4, %esi
-        bt MAXADDRBITINCIO, %ebx
-        jc store_external
-        bt $31, %ebx
-        jnc store_to_memory
-
-        and $STACKMASK, %ebx
-        movl %ecx, _stack(%ebx)
-        movl _stack(%esi), %ebx // Reload stack top
-        bswap %ebx
-        incl %edi
-        jmp .opcode_return
-
-store_to_memory:
-        movl %ecx, _memory(%ebx)
-        movl _stack(%esi), %ebx // Reload stack top
-        bswap %ebx
-        incl %edi
-        jmp .opcode_return
-
-store_external:
-        bswap %ecx
-        //mov io_write_table-32768(%ebx), %eax
-
-        movl %ebx, %eax
-        // Shift/And to get proper IO 
-        shrl $21, %eax
-        andl $0x3c, %eax
-        mov io_write_table(%eax), %eax
-
-        movl %edi, _upc
-        push %edx
-        push %ecx
-        push %ebx
-        call *%eax
-        add $8, %esp
-        pop %edx
-        movl _stack(%esi), %ebx // Reload stack top
-        bswap %ebx
-        incl %edi
-        jmp .opcode_return
-
-zpu_loadb:
-        bt MAXADDRBITINCIO, %ebx
-        jc abort
-        bt $31, %ebx
-        jc loadb_stack
-        movb _memory(%ebx), %bl
-        and $0xff, %ebx
-        bswap %ebx
-        incl %edi
-        jmp .opcode_return
-
-loadb_stack:
-        and $STACKMASK, %ebx
-        movb _stack(%ebx), %bl
-        and $0xff, %ebx
-        bswap %ebx
-        incl %edi
-        jmp .opcode_return
-
-
-zpu_load:
-        bt MAXADDRBITINCIO, %ebx
-        jc load_external
-        bt $31, %ebx
-        jc load_stack
-
-        movl _memory(%ebx), %ebx
-        bswap %ebx
-        incl %edi
-        jmp .opcode_return
-
-load_stack:
-        and $STACKMASK, %ebx
-        movl _stack(%ebx), %ebx
-        bswap %ebx
-        incl %edi
-        jmp .opcode_return
-
-load_external:
-        movl %ebx, %eax
-        // Shift/And to get proper IO 
-        shrl $21, %eax
-        andl $0x3c, %eax
-        mov io_read_table(%eax), %eax
-        push %edx
-        push %ebx
-        call *%eax
-        add $4, %esp
-        pop %edx
-        movl %eax, %ebx
-        incl %edi
-        jmp .opcode_return      
-        
-.macro addspX off
-        movl _stack+\off(%esi), %eax   // Load
-        bswap %eax
-        addl %eax, %ebx
-        incl %edi
-        jmp .opcode_return
-.endm
-        
-zpu_addsp0:
-        // Special case ????
-        addl %ebx, %ebx
-        incl %edi
-        jmp .opcode_return
-zpu_addsp1:
-        addspX 4
-zpu_addsp2:
-        addspX 8
-zpu_addsp3:
-        addspX 12
-zpu_addsp4:
-        addspX 16
-zpu_addsp5:
-        addspX 20
-zpu_addsp6:
-        addspX 24
-zpu_addsp7:
-        addspX 28
-zpu_addsp8:
-        addspX 32
-zpu_addsp9:
-        addspX 36
-zpu_addsp10:
-        addspX 40
-zpu_addsp11:
-        addspX 44
-zpu_addsp12:
-        addspX 48
-zpu_addsp13:
-        addspX 52
-zpu_addsp14:
-        addspX 56
-zpu_addsp15:
-        addspX 60
-
-.macro emulateX off
-        // Write back
-        bswap %ebx
-        movl %ebx, _stack(%esi)
-        subl $4, %esi
-        incl %edi
-        movl %edi, %ebx
-        movl $\off*32, %edi
-        jmp .opcode_return
-.endm
-
-zpu_emulate0:            // 32 Reset
-        emulateX 0
-zpu_emulate1:            // 33 Interrupt
-        emulateX 1
-zpu_emulate2:            // 34 LoadH
-        emulateX 2
-zpu_emulate3:            // 35 StoreH
-        emulateX 3
-zpu_emulate4:            // 36 Lessthan
-        emulateX 4             
-zpu_emulate5:            // 37 Lessthanorequal
-        emulateX 5
-zpu_emulate6:            // 38 Ulessthan
-        // emulateX 6
-        movl _stack+4(%esi), %eax
-        addl $4, %esi
-        bswap %eax
-        incl %edi
-        cmpl %eax, %ebx
-        movl $0, %ebx
-        jae .opcode_return
-        incl %ebx
-        jmp .opcode_return
-
-zpu_emulate7:            // 39 Ulessthanorequal
-        emulateX 7
-zpu_emulate8:            // 40 Swap (unused)
-        emulateX 8
-zpu_emulate9:            // 41 Mult
-        emulateX 9
-zpu_emulate10:           // 42 Lshiftright
-        emulateX 10
-zpu_emulate11:           // 43 Ashiftleft
-        emulateX 11
-zpu_emulate12:           // 44 Ashiftright
-        emulateX 12
-zpu_emulate13:           // 45 Call
-        // emulateX 13
-        /*
-         push %ebx
-        mov %edi, %eax
-        incl %eax
-        bswap %eax
-        movl %eax, _stack(%esi)
-        
-        incl %edi
-        movl %edi, %ebx  // Return address in stack
-        pop %eax
-        movl %eax, %edi
-        */
-        xchg %edi, %ebx
-        incl %ebx
-        jmp .opcode_return
-
-zpu_emulate14:           // 46 Eq
-        //emulateX 14
-        movl _stack+4(%esi), %eax
-        addl $4, %esi
-        bswap %eax
-        incl %edi
-        cmpl %eax, %ebx
-        movl $0, %ebx
-        jne .opcode_return
-        incl %ebx
-        jmp .opcode_return
-
-zpu_emulate15:           // 47 Neq
-        emulateX 15
-zpu_emulate16:           // 48 Neg
-        emulateX 16
-zpu_emulate17:           // 49 Sub
-        emulateX 17
-zpu_emulate18:           // 50 Xor
-        emulateX 18
-zpu_emulate19:           // 51 Loadb
-        emulateX 19
-zpu_emulate20:           // 52 Storeb
-        emulateX 20
-zpu_emulate21:           // 53 Div
-        emulateX 21
-zpu_emulate22:           // 54 Mod
-        emulateX 22
-zpu_emulate23:           // 55 Eqbranch
-        emulateX 23
-zpu_emulate24:           // 56 Neqbranch
-        // emulateX 24
-        // PC is in %ebx
-        
-        movl _stack+4(%esi), %eax
-        addl $8, %esi
-        test %eax, %eax
-        jz .no_jump
-        add %ebx, %edi
-        movl _stack(%esi), %ebx
-        bswap %ebx
-        jmp .opcode_return
-.no_jump:
-        incl %edi
-        movl _stack(%esi), %ebx
-        bswap %ebx
-
-        jmp .opcode_return
-
-zpu_emulate25:           // 57 Poppcrel
-        emulateX 25
-zpu_emulate26:           // 58 Config
-        emulateX 26
-zpu_emulate27:           // 59 Pushpc
-        emulateX 27
-zpu_emulate28:           // 60 Syscall
-        emulateX 28
-zpu_emulate29:           // 61 Pushspadd
-        emulateX 29
-zpu_emulate30:           // 62 Halfmult
-        emulateX 30
-zpu_emulate31:           // 63 Callpcrel
-        emulateX 31
-        
-zpu_popsp:
-        // Write back
-        movl %ebx, %eax
-        bswap %eax
-        movl %eax, _stack(%esi)
-
-        and  $STACKMASK, %ebx
-        movl %ebx, %esi    // EBX ->> stack pointer
-
-        movl _stack(%esi), %ebx  // Load new SP value to TOS
-
-        bswap %ebx
-        incl %edi
-        jmp .opcode_return
-        
-.macro storespX off
-        bswap %ebx
-        movl %ebx, _stack+\off*4(%esi)
-        addl $4, %esi
-        movl _stack(%esi), %ebx
-        bswap %ebx
-        incl %edi
-        jmp .opcode_return
-.endm
-
-zpu_storesp0:
-        storespX 0
-zpu_storesp1:
-        storespX 1
-zpu_storesp2:
-        storespX 2
-zpu_storesp3:
-        storespX 3
-zpu_storesp4:
-        storespX 4
-zpu_storesp5:
-        storespX 5
-zpu_storesp6:
-        storespX 6
-zpu_storesp7:
-        storespX 7
-zpu_storesp8:
-        storespX 8
-zpu_storesp9:
-        storespX 9
-zpu_storesp10:
-        storespX 10
-zpu_storesp11:
-        storespX 11
-zpu_storesp12:
-        storespX 12
-zpu_storesp13:
-        storespX 13
-zpu_storesp14:
-        storespX 14
-zpu_storesp15:
-        storespX 15
-zpu_storesp16:
-        storespX 16
-zpu_storesp17:
-        storespX 17
-zpu_storesp18:
-        storespX 18
-zpu_storesp19:
-        storespX 19
-zpu_storesp20:
-        storespX 20
-zpu_storesp21:
-        storespX 21
-zpu_storesp22:
-        storespX 22
-zpu_storesp23:
-        storespX 23
-zpu_storesp24:
-        storespX 24
-zpu_storesp25:
-        storespX 25
-zpu_storesp26:
-        storespX 26
-zpu_storesp27:
-        storespX 27
-zpu_storesp28:
-        storespX 28
-zpu_storesp29:
-        storespX 29
-zpu_storesp30:
-        storespX 30
-zpu_storesp31:
-        storespX 31
-
-
-.macro loadspX off
-        // Write back
-        bswap %ebx
-        movl %ebx, _stack(%esi)
-        movl _stack+(\off*4)(%esi), %ebx
-        bswap %ebx
-        subl $4, %esi
-        incl %edi
-        jmp .opcode_return
-.endm
-
-zpu_loadsp0:
-        loadspX 0
-zpu_loadsp1:
-        loadspX 1
-zpu_loadsp2:
-        loadspX 2
-zpu_loadsp3:
-        loadspX 3
-zpu_loadsp4:
-        loadspX 4
-zpu_loadsp5:
-        loadspX 5
-zpu_loadsp6:
-        loadspX 6
-zpu_loadsp7:
-        loadspX 7
-zpu_loadsp8:
-        loadspX 8
-zpu_loadsp9:
-        loadspX 9
-zpu_loadsp10:
-        loadspX 10
-zpu_loadsp11:
-        loadspX 11
-zpu_loadsp12:
-        loadspX 12
-zpu_loadsp13:
-        loadspX 13
-zpu_loadsp14:
-        loadspX 14
-zpu_loadsp15:
-        loadspX 15
-zpu_loadsp16:
-        loadspX 16
-zpu_loadsp17:
-        loadspX 17
-zpu_loadsp18:
-        loadspX 18
-zpu_loadsp19:
-        loadspX 19
-zpu_loadsp20:
-        loadspX 20
-zpu_loadsp21:
-        loadspX 21
-zpu_loadsp22:
-        loadspX 22
-zpu_loadsp23:
-        loadspX 23
-zpu_loadsp24:
-        loadspX 24
-zpu_loadsp25:
-        loadspX 25
-zpu_loadsp26:
-        loadspX 26
-zpu_loadsp27:
-        loadspX 27
-zpu_loadsp28:
-        loadspX 28
-zpu_loadsp29:
-        loadspX 29
-zpu_loadsp30:
-        loadspX 30
-zpu_loadsp31:
-        loadspX 31
-
-.macro firstimX val
-        // Write back
-        bswap %ebx
-        movl %ebx, _stack(%esi)
-        subl $4, %esi
-        movl $\val, %ebx
-        incl %edi
-        jmp .opcode_return
-.endm
-
-zpu_first_im0:
-        firstimX 0
-zpu_first_im1:
-        firstimX 1
-zpu_first_im2:
-        firstimX 2
-zpu_first_im3:
-        firstimX 3
-zpu_first_im4:
-        firstimX 4
-zpu_first_im5:
-        firstimX 5
-zpu_first_im6:
-        firstimX 6
-zpu_first_im7:
-        firstimX 7
-zpu_first_im8:
-        firstimX 8
-zpu_first_im9:
-        firstimX 9
-zpu_first_im10:
-        firstimX 10
-zpu_first_im11:
-        firstimX 11
-zpu_first_im12:
-        firstimX 12
-zpu_first_im13:
-        firstimX 13
-zpu_first_im14:
-        firstimX 14
-zpu_first_im15:
-        firstimX 15
-zpu_first_im16:
-        firstimX 16
-zpu_first_im17:
-        firstimX 17
-zpu_first_im18:
-        firstimX 18
-zpu_first_im19:
-        firstimX 19
-zpu_first_im20:
-        firstimX 20
-zpu_first_im21:
-        firstimX 21
-zpu_first_im22:
-        firstimX 22
-zpu_first_im23:
-        firstimX 23
-zpu_first_im24:
-        firstimX 24
-zpu_first_im25:
-        firstimX 25
-zpu_first_im26:
-        firstimX 26
-zpu_first_im27:
-        firstimX 27
-zpu_first_im28:
-        firstimX 28
-zpu_first_im29:
-        firstimX 29
-zpu_first_im30:
-        firstimX 30
-zpu_first_im31:
-        firstimX 31
-zpu_first_im32:
-        firstimX 32
-zpu_first_im33:
-        firstimX 33
-zpu_first_im34:
-        firstimX 34
-zpu_first_im35:
-        firstimX 35
-zpu_first_im36:
-        firstimX 36
-zpu_first_im37:
-        firstimX 37
-zpu_first_im38:
-        firstimX 38
-zpu_first_im39:
-        firstimX 39
-zpu_first_im40:
-        firstimX 40
-zpu_first_im41:
-        firstimX 41
-zpu_first_im42:
-        firstimX 42
-zpu_first_im43:
-        firstimX 43
-zpu_first_im44:
-        firstimX 44
-zpu_first_im45:
-        firstimX 45
-zpu_first_im46:
-        firstimX 46
-zpu_first_im47:
-        firstimX 47
-zpu_first_im48:
-        firstimX 48
-zpu_first_im49:
-        firstimX 49
-zpu_first_im50:
-        firstimX 50
-zpu_first_im51:
-        firstimX 51
-zpu_first_im52:
-        firstimX 52
-zpu_first_im53:
-        firstimX 53
-zpu_first_im54:
-        firstimX 54
-zpu_first_im55:
-        firstimX 55
-zpu_first_im56:
-        firstimX 56
-zpu_first_im57:
-        firstimX 57
-zpu_first_im58:
-        firstimX 58
-zpu_first_im59:
-        firstimX 59
-zpu_first_im60:
-        firstimX 60
-zpu_first_im61:
-        firstimX 61
-zpu_first_im62:
-        firstimX 62
-zpu_first_im63:
-        firstimX 63
-zpu_first_im64:
-        firstimX -64
-zpu_first_im65:
-        firstimX -63
-zpu_first_im66:
-        firstimX -62
-zpu_first_im67:
-        firstimX -61
-zpu_first_im68:
-        firstimX -60
-zpu_first_im69:
-        firstimX -59
-zpu_first_im70:
-        firstimX -58
-zpu_first_im71:
-        firstimX -57
-zpu_first_im72:
-        firstimX -56
-zpu_first_im73:
-        firstimX -55
-zpu_first_im74:
-        firstimX -54
-zpu_first_im75:
-        firstimX -53
-zpu_first_im76:
-        firstimX -52
-zpu_first_im77:
-        firstimX -51
-zpu_first_im78:
-        firstimX -50
-zpu_first_im79:
-        firstimX -49
-zpu_first_im80:
-        firstimX -48
-zpu_first_im81:
-        firstimX -47
-zpu_first_im82:
-        firstimX -46
-zpu_first_im83:
-        firstimX -45
-zpu_first_im84:
-        firstimX -44
-zpu_first_im85:
-        firstimX -43
-zpu_first_im86:
-        firstimX -42
-zpu_first_im87:
-        firstimX -41
-zpu_first_im88:
-        firstimX -40
-zpu_first_im89:
-        firstimX -39
-zpu_first_im90:
-        firstimX -38
-zpu_first_im91:
-        firstimX -37
-zpu_first_im92:
-        firstimX -36
-zpu_first_im93:
-        firstimX -35
-zpu_first_im94:
-        firstimX -34
-zpu_first_im95:
-        firstimX -33
-zpu_first_im96:
-        firstimX -32
-zpu_first_im97:
-        firstimX -31
-zpu_first_im98:
-        firstimX -30
-zpu_first_im99:
-        firstimX -29
-zpu_first_im100:
-        firstimX -28
-zpu_first_im101:
-        firstimX -27
-zpu_first_im102:
-        firstimX -26
-zpu_first_im103:
-        firstimX -25
-zpu_first_im104:
-        firstimX -24
-zpu_first_im105:
-        firstimX -23
-zpu_first_im106:
-        firstimX -22
-zpu_first_im107:
-        firstimX -21
-zpu_first_im108:
-        firstimX -20
-zpu_first_im109:
-        firstimX -19
-zpu_first_im110:
-        firstimX -18
-zpu_first_im111:
-        firstimX -17
-zpu_first_im112:
-        firstimX -16
-zpu_first_im113:
-        firstimX -15
-zpu_first_im114:
-        firstimX -14
-zpu_first_im115:
-        firstimX -13
-zpu_first_im116:
-        firstimX -12
-zpu_first_im117:
-        firstimX -11
-zpu_first_im118:
-        firstimX -10
-zpu_first_im119:
-        firstimX -9
-zpu_first_im120:
-        firstimX -8
-zpu_first_im121:
-        firstimX -7
-zpu_first_im122:
-        firstimX -6
-zpu_first_im123:
-        firstimX -5
-zpu_first_im124:
-        firstimX -4
-zpu_first_im125:
-        firstimX -3
-zpu_first_im126:
-        firstimX -2
-zpu_first_im127:
-        firstimX -1
-
-.macro nextimX val
-        shl $7, %ebx
-        or $\val, %ebx
-        incl %edi
-        jmp .opcode_return
-.endm
-
-zpu_next_im0:
-        nextimX 0
-zpu_next_im1:
-        nextimX 1
-zpu_next_im2:
-        nextimX 2
-zpu_next_im3:
-        nextimX 3
-zpu_next_im4:
-        nextimX 4
-zpu_next_im5:
-        nextimX 5
-zpu_next_im6:
-        nextimX 6
-zpu_next_im7:
-        nextimX 7
-zpu_next_im8:
-        nextimX 8
-zpu_next_im9:
-        nextimX 9
-zpu_next_im10:
-        nextimX 10
-zpu_next_im11:
-        nextimX 11
-zpu_next_im12:
-        nextimX 12
-zpu_next_im13:
-        nextimX 13
-zpu_next_im14:
-        nextimX 14
-zpu_next_im15:
-        nextimX 15
-zpu_next_im16:
-        nextimX 16
-zpu_next_im17:
-        nextimX 17
-zpu_next_im18:
-        nextimX 18
-zpu_next_im19:
-        nextimX 19
-zpu_next_im20:
-        nextimX 20
-zpu_next_im21:
-        nextimX 21
-zpu_next_im22:
-        nextimX 22
-zpu_next_im23:
-        nextimX 23
-zpu_next_im24:
-        nextimX 24
-zpu_next_im25:
-        nextimX 25
-zpu_next_im26:
-        nextimX 26
-zpu_next_im27:
-        nextimX 27
-zpu_next_im28:
-        nextimX 28
-zpu_next_im29:
-        nextimX 29
-zpu_next_im30:
-        nextimX 30
-zpu_next_im31:
-        nextimX 31
-zpu_next_im32:
-        nextimX 32
-zpu_next_im33:
-        nextimX 33
-zpu_next_im34:
-        nextimX 34
-zpu_next_im35:
-        nextimX 35
-zpu_next_im36:
-        nextimX 36
-zpu_next_im37:
-        nextimX 37
-zpu_next_im38:
-        nextimX 38
-zpu_next_im39:
-        nextimX 39
-zpu_next_im40:
-        nextimX 40
-zpu_next_im41:
-        nextimX 41
-zpu_next_im42:
-        nextimX 42
-zpu_next_im43:
-        nextimX 43
-zpu_next_im44:
-        nextimX 44
-zpu_next_im45:
-        nextimX 45
-zpu_next_im46:
-        nextimX 46
-zpu_next_im47:
-        nextimX 47
-zpu_next_im48:
-        nextimX 48
-zpu_next_im49:
-        nextimX 49
-zpu_next_im50:
-        nextimX 50
-zpu_next_im51:
-        nextimX 51
-zpu_next_im52:
-        nextimX 52
-zpu_next_im53:
-        nextimX 53
-zpu_next_im54:
-        nextimX 54
-zpu_next_im55:
-        nextimX 55
-zpu_next_im56:
-        nextimX 56
-zpu_next_im57:
-        nextimX 57
-zpu_next_im58:
-        nextimX 58
-zpu_next_im59:
-        nextimX 59
-zpu_next_im60:
-        nextimX 60
-zpu_next_im61:
-        nextimX 61
-zpu_next_im62:
-        nextimX 62
-zpu_next_im63:
-        nextimX 63
-zpu_next_im64:
-        nextimX 64
-zpu_next_im65:
-        nextimX 65
-zpu_next_im66:
-        nextimX 66
-zpu_next_im67:
-        nextimX 67
-zpu_next_im68:
-        nextimX 68
-zpu_next_im69:
-        nextimX 69
-zpu_next_im70:
-        nextimX 70
-zpu_next_im71:
-        nextimX 71
-zpu_next_im72:
-        nextimX 72
-zpu_next_im73:
-        nextimX 73
-zpu_next_im74:
-        nextimX 74
-zpu_next_im75:
-        nextimX 75
-zpu_next_im76:
-        nextimX 76
-zpu_next_im77:
-        nextimX 77
-zpu_next_im78:
-        nextimX 78
-zpu_next_im79:
-        nextimX 79
-zpu_next_im80:
-        nextimX 80
-zpu_next_im81:
-        nextimX 81
-zpu_next_im82:
-        nextimX 82
-zpu_next_im83:
-        nextimX 83
-zpu_next_im84:
-        nextimX 84
-zpu_next_im85:
-        nextimX 85
-zpu_next_im86:
-        nextimX 86
-zpu_next_im87:
-        nextimX 87
-zpu_next_im88:
-        nextimX 88
-zpu_next_im89:
-        nextimX 89
-zpu_next_im90:
-        nextimX 90
-zpu_next_im91:
-        nextimX 91
-zpu_next_im92:
-        nextimX 92
-zpu_next_im93:
-        nextimX 93
-zpu_next_im94:
-        nextimX 94
-zpu_next_im95:
-        nextimX 95
-zpu_next_im96:
-        nextimX 96
-zpu_next_im97:
-        nextimX 97
-zpu_next_im98:
-        nextimX 98
-zpu_next_im99:
-        nextimX 99
-zpu_next_im100:
-        nextimX 100
-zpu_next_im101:
-        nextimX 101
-zpu_next_im102:
-        nextimX 102
-zpu_next_im103:
-        nextimX 103
-zpu_next_im104:
-        nextimX 104
-zpu_next_im105:
-        nextimX 105
-zpu_next_im106:
-        nextimX 106
-zpu_next_im107:
-        nextimX 107
-zpu_next_im108:
-        nextimX 108
-zpu_next_im109:
-        nextimX 109
-zpu_next_im110:
-        nextimX 110
-zpu_next_im111:
-        nextimX 111
-zpu_next_im112:
-        nextimX 112
-zpu_next_im113:
-        nextimX 113
-zpu_next_im114:
-        nextimX 114
-zpu_next_im115:
-        nextimX 115
-zpu_next_im116:
-        nextimX 116
-zpu_next_im117:
-        nextimX 117
-zpu_next_im118:
-        nextimX 118
-zpu_next_im119:
-        nextimX 119
-zpu_next_im120:
-        nextimX 120
-zpu_next_im121:
-        nextimX 121
-zpu_next_im122:
-        nextimX 122
-zpu_next_im123:
-        nextimX 123
-zpu_next_im124:
-        nextimX 124
-zpu_next_im125:
-        nextimX 125
-zpu_next_im126:
-        nextimX 126
-zpu_next_im127:
-        nextimX 127
-
-.section ".data"
-idimflag:
-        .long 0
-.section ".rodata"
-dispatchtable:
-        .long zpu_ibreak /* opcode 00 */
-        .long zpu_fmul16 /* opcode 01 */
-        .long zpu_pushsp /* opcode 02 */
-        .long zpu_ibreak /* opcode 03 */
-        .long zpu_poppc /* opcode 04 */
-        .long zpu_add /* opcode 05 */
-        .long zpu_and /* opcode 06 */
-        .long zpu_or /* opcode 07 */
-        .long zpu_load /* opcode 08 */
-        .long zpu_not /* opcode 09 */
-        .long zpu_flip /* opcode 0a */
-        .long zpu_nop /* opcode 0b */
-        .long zpu_store /* opcode 0c */
-        .long zpu_popsp /* opcode 0d */
-        .long zpu_ibreak /* opcode 0e */
-        .long zpu_ibreak /* opcode 0f */
-        .long zpu_addsp0 /* opcode 10 */
-        .long zpu_addsp1 /* opcode 11 */
-        .long zpu_addsp2 /* opcode 12 */
-        .long zpu_addsp3 /* opcode 13 */
-        .long zpu_addsp4 /* opcode 14 */
-        .long zpu_addsp5 /* opcode 15 */
-        .long zpu_addsp6 /* opcode 16 */
-        .long zpu_addsp7 /* opcode 17 */
-        .long zpu_addsp8 /* opcode 18 */
-        .long zpu_addsp9 /* opcode 19 */
-        .long zpu_addsp10 /* opcode 1a */
-        .long zpu_addsp11 /* opcode 1b */
-        .long zpu_addsp12 /* opcode 1c */
-        .long zpu_addsp13 /* opcode 1d */
-        .long zpu_addsp14 /* opcode 1e */
-        .long zpu_addsp15 /* opcode 1f */
-        .long zpu_emulate0 /* opcode 20 */
-        .long zpu_emulate1 /* opcode 21 */
-        .long zpu_emulate2 /* opcode 22 */
-        .long zpu_emulate3 /* opcode 23 */
-        .long zpu_emulate4 /* opcode 24 */
-        .long zpu_emulate5 /* opcode 25 */
-        .long zpu_emulate6 /* opcode 26 */
-        .long zpu_emulate7 /* opcode 27 */
-        .long zpu_emulate8 /* opcode 28 */
-        .long zpu_emulate9 /* opcode 29 */
-        .long zpu_emulate10 /* opcode 2a */
-        .long zpu_emulate11 /* opcode 2b */
-        .long zpu_emulate12 /* opcode 2c */
-        .long zpu_emulate13 /* opcode 2d */
-        .long zpu_emulate14 /* opcode 2e */
-        .long zpu_emulate15 /* opcode 2f */
-        .long zpu_emulate16 /* opcode 30 */
-        .long zpu_emulate17 /* opcode 31 */
-        .long zpu_emulate18 /* opcode 32 */
-        .long zpu_emulate19 /* opcode 33 */
-        .long zpu_storeb//zpu_emulate20 /* opcode 34 */
-        .long zpu_emulate21 /* opcode 35 */
-        .long zpu_emulate22 /* opcode 36 */
-        .long zpu_emulate23 /* opcode 37 */
-        .long zpu_emulate24 /* opcode 38 */
-        .long zpu_emulate25 /* opcode 39 */
-        .long zpu_emulate26 /* opcode 3a */
-        .long zpu_emulate27 /* opcode 3b */
-        .long zpu_emulate28 /* opcode 3c */
-        .long zpu_emulate29 /* opcode 3d */
-        .long zpu_emulate30 /* opcode 3e */
-        .long zpu_emulate31 /* opcode 3f */
-
-        .long zpu_storesp16 /* opcode 40 */
-        .long zpu_storesp17 /* opcode 41 */
-        .long zpu_storesp18 /* opcode 42 */
-        .long zpu_storesp19 /* opcode 43 */
-        .long zpu_storesp20 /* opcode 44 */
-        .long zpu_storesp21 /* opcode 45 */
-        .long zpu_storesp22 /* opcode 46 */
-        .long zpu_storesp23 /* opcode 47 */
-        .long zpu_storesp24 /* opcode 48 */
-        .long zpu_storesp25 /* opcode 49 */
-        .long zpu_storesp26 /* opcode 4a */
-        .long zpu_storesp27 /* opcode 4b */
-        .long zpu_storesp28 /* opcode 4c */
-        .long zpu_storesp29 /* opcode 4d */
-        .long zpu_storesp30 /* opcode 4e */
-        .long zpu_storesp31 /* opcode 4f */
-
-        .long zpu_storesp0 /* opcode 50 */
-        .long zpu_storesp1 /* opcode 51 */
-        .long zpu_storesp2 /* opcode 52 */
-        .long zpu_storesp3 /* opcode 53 */
-        .long zpu_storesp4 /* opcode 54 */
-        .long zpu_storesp5 /* opcode 55 */
-        .long zpu_storesp6 /* opcode 56 */
-        .long zpu_storesp7 /* opcode 57 */
-        .long zpu_storesp8 /* opcode 58 */
-        .long zpu_storesp9 /* opcode 59 */
-        .long zpu_storesp10 /* opcode 5a */
-        .long zpu_storesp11 /* opcode 5b */
-        .long zpu_storesp12 /* opcode 5c */
-        .long zpu_storesp13 /* opcode 5d */
-        .long zpu_storesp14 /* opcode 5e */
-        .long zpu_storesp15 /* opcode 5f */
-
-        .long zpu_loadsp16 /* opcode 60 */
-        .long zpu_loadsp17 /* opcode 61 */
-        .long zpu_loadsp18 /* opcode 62 */
-        .long zpu_loadsp19 /* opcode 63 */
-        .long zpu_loadsp20 /* opcode 64 */
-        .long zpu_loadsp21 /* opcode 65 */
-        .long zpu_loadsp22 /* opcode 66 */
-        .long zpu_loadsp23 /* opcode 67 */
-        .long zpu_loadsp24 /* opcode 68 */
-        .long zpu_loadsp25 /* opcode 69 */
-        .long zpu_loadsp26 /* opcode 6a */
-        .long zpu_loadsp27 /* opcode 6b */
-        .long zpu_loadsp28 /* opcode 6c */
-        .long zpu_loadsp29 /* opcode 6d */
-        .long zpu_loadsp30 /* opcode 6e */
-        .long zpu_loadsp31 /* opcode 6f */
-        .long zpu_loadsp0 /* opcode 70 */
-        .long zpu_loadsp1 /* opcode 71 */
-        .long zpu_loadsp2 /* opcode 72 */
-        .long zpu_loadsp3 /* opcode 73 */
-        .long zpu_loadsp4 /* opcode 74 */
-        .long zpu_loadsp5 /* opcode 75 */
-        .long zpu_loadsp6 /* opcode 76 */
-        .long zpu_loadsp7 /* opcode 77 */
-        .long zpu_loadsp8 /* opcode 78 */
-        .long zpu_loadsp9 /* opcode 79 */
-        .long zpu_loadsp10 /* opcode 7a */
-        .long zpu_loadsp11 /* opcode 7b */
-        .long zpu_loadsp12 /* opcode 7c */
-        .long zpu_loadsp13 /* opcode 7d */
-        .long zpu_loadsp14 /* opcode 7e */
-        .long zpu_loadsp15 /* opcode 7f */
-
-        .long zpu_first_im0 /* opcode 80 */
-        .long zpu_first_im1 /* opcode 81 */
-        .long zpu_first_im2 /* opcode 82 */
-        .long zpu_first_im3 /* opcode 83 */
-        .long zpu_first_im4 /* opcode 84 */
-        .long zpu_first_im5 /* opcode 85 */
-        .long zpu_first_im6 /* opcode 86 */
-        .long zpu_first_im7 /* opcode 87 */
-        .long zpu_first_im8 /* opcode 88 */
-        .long zpu_first_im9 /* opcode 89 */
-        .long zpu_first_im10 /* opcode 8a */
-        .long zpu_first_im11 /* opcode 8b */
-        .long zpu_first_im12 /* opcode 8c */
-        .long zpu_first_im13 /* opcode 8d */
-        .long zpu_first_im14 /* opcode 8e */
-        .long zpu_first_im15 /* opcode 8f */
-        .long zpu_first_im16 /* opcode 90 */
-        .long zpu_first_im17 /* opcode 91 */
-        .long zpu_first_im18 /* opcode 92 */
-        .long zpu_first_im19 /* opcode 93 */
-        .long zpu_first_im20 /* opcode 94 */
-        .long zpu_first_im21 /* opcode 95 */
-        .long zpu_first_im22 /* opcode 96 */
-        .long zpu_first_im23 /* opcode 97 */
-        .long zpu_first_im24 /* opcode 98 */
-        .long zpu_first_im25 /* opcode 99 */
-        .long zpu_first_im26 /* opcode 9a */
-        .long zpu_first_im27 /* opcode 9b */
-        .long zpu_first_im28 /* opcode 9c */
-        .long zpu_first_im29 /* opcode 9d */
-        .long zpu_first_im30 /* opcode 9e */
-        .long zpu_first_im31 /* opcode 9f */
-        .long zpu_first_im32 /* opcode a0 */
-        .long zpu_first_im33 /* opcode a1 */
-        .long zpu_first_im34 /* opcode a2 */
-        .long zpu_first_im35 /* opcode a3 */
-        .long zpu_first_im36 /* opcode a4 */
-        .long zpu_first_im37 /* opcode a5 */
-        .long zpu_first_im38 /* opcode a6 */
-        .long zpu_first_im39 /* opcode a7 */
-        .long zpu_first_im40 /* opcode a8 */
-        .long zpu_first_im41 /* opcode a9 */
-        .long zpu_first_im42 /* opcode aa */
-        .long zpu_first_im43 /* opcode ab */
-        .long zpu_first_im44 /* opcode ac */
-        .long zpu_first_im45 /* opcode ad */
-        .long zpu_first_im46 /* opcode ae */
-        .long zpu_first_im47 /* opcode af */
-        .long zpu_first_im48 /* opcode b0 */
-        .long zpu_first_im49 /* opcode b1 */
-        .long zpu_first_im50 /* opcode b2 */
-        .long zpu_first_im51 /* opcode b3 */
-        .long zpu_first_im52 /* opcode b4 */
-        .long zpu_first_im53 /* opcode b5 */
-        .long zpu_first_im54 /* opcode b6 */
-        .long zpu_first_im55 /* opcode b7 */
-        .long zpu_first_im56 /* opcode b8 */
-        .long zpu_first_im57 /* opcode b9 */
-        .long zpu_first_im58 /* opcode ba */
-        .long zpu_first_im59 /* opcode bb */
-        .long zpu_first_im60 /* opcode bc */
-        .long zpu_first_im61 /* opcode bd */
-        .long zpu_first_im62 /* opcode be */
-        .long zpu_first_im63 /* opcode bf */
-
-        .long zpu_first_im64 /* opcode c0 */
-        .long zpu_first_im65 /* opcode c1 */
-        .long zpu_first_im66 /* opcode c2 */
-        .long zpu_first_im67 /* opcode c3 */
-        .long zpu_first_im68 /* opcode c4 */
-        .long zpu_first_im69 /* opcode c5 */
-        .long zpu_first_im70 /* opcode c6 */
-        .long zpu_first_im71 /* opcode c7 */
-        .long zpu_first_im72 /* opcode c8 */
-        .long zpu_first_im73 /* opcode c9 */
-        .long zpu_first_im74 /* opcode ca */
-        .long zpu_first_im75 /* opcode cb */
-        .long zpu_first_im76 /* opcode cc */
-        .long zpu_first_im77 /* opcode cd */
-        .long zpu_first_im78 /* opcode ce */
-        .long zpu_first_im79 /* opcode cf */
-        .long zpu_first_im80 /* opcode d0 */
-        .long zpu_first_im81 /* opcode d1 */
-        .long zpu_first_im82 /* opcode d2 */
-        .long zpu_first_im83 /* opcode d3 */
-        .long zpu_first_im84 /* opcode d4 */
-        .long zpu_first_im85 /* opcode d5 */
-        .long zpu_first_im86 /* opcode d6 */
-        .long zpu_first_im87 /* opcode d7 */
-        .long zpu_first_im88 /* opcode d8 */
-        .long zpu_first_im89 /* opcode d9 */
-        .long zpu_first_im90 /* opcode da */
-        .long zpu_first_im91 /* opcode db */
-        .long zpu_first_im92 /* opcode dc */
-        .long zpu_first_im93 /* opcode dd */
-        .long zpu_first_im94 /* opcode de */
-        .long zpu_first_im95 /* opcode df */
-        .long zpu_first_im96 /* opcode e0 */
-        .long zpu_first_im97 /* opcode e1 */
-        .long zpu_first_im98 /* opcode e2 */
-        .long zpu_first_im99 /* opcode e3 */
-        .long zpu_first_im100 /* opcode e4 */
-        .long zpu_first_im101 /* opcode e5 */
-        .long zpu_first_im102 /* opcode e6 */
-        .long zpu_first_im103 /* opcode e7 */
-        .long zpu_first_im104 /* opcode e8 */
-        .long zpu_first_im105 /* opcode e9 */
-        .long zpu_first_im106 /* opcode ea */
-        .long zpu_first_im107 /* opcode eb */
-        .long zpu_first_im108 /* opcode ec */
-        .long zpu_first_im109 /* opcode ed */
-        .long zpu_first_im110 /* opcode ee */
-        .long zpu_first_im111 /* opcode ef */
-        .long zpu_first_im112 /* opcode f0 */
-        .long zpu_first_im113 /* opcode f1 */
-        .long zpu_first_im114 /* opcode f2 */
-        .long zpu_first_im115 /* opcode f3 */
-        .long zpu_first_im116 /* opcode f4 */
-        .long zpu_first_im117 /* opcode f5 */
-        .long zpu_first_im118 /* opcode f6 */
-        .long zpu_first_im119 /* opcode f7 */
-        .long zpu_first_im120 /* opcode f8 */
-        .long zpu_first_im121 /* opcode f9 */
-        .long zpu_first_im122 /* opcode fa */
-        .long zpu_first_im123 /* opcode fb */
-        .long zpu_first_im124 /* opcode fc */
-        .long zpu_first_im125 /* opcode fd */
-        .long zpu_first_im126 /* opcode fe */
-        .long zpu_first_im127 /* opcode ff */
-/* IDIM version */
-        .long zpu_ibreak /* opcode 00 */
-        .long zpu_ibreak /* opcode 01 */
-        .long zpu_pushsp /* opcode 02 */
-        .long zpu_ibreak /* opcode 03 */
-        .long zpu_poppc /* opcode 04 */
-        .long zpu_add /* opcode 05 */
-        .long zpu_and /* opcode 06 */
-        .long zpu_or /* opcode 07 */
-        .long zpu_load /* opcode 08 */
-        .long zpu_not /* opcode 09 */
-        .long zpu_flip /* opcode 0a */
-        .long zpu_nop /* opcode 0b */
-        .long zpu_store /* opcode 0c */
-        .long zpu_popsp /* opcode 0d */
-        .long zpu_ibreak /* opcode 0e */
-        .long zpu_ibreak /* opcode 0f */
-        .long zpu_addsp0 /* opcode 10 */
-        .long zpu_addsp1 /* opcode 11 */
-        .long zpu_addsp2 /* opcode 12 */
-        .long zpu_addsp3 /* opcode 13 */
-        .long zpu_addsp4 /* opcode 14 */
-        .long zpu_addsp5 /* opcode 15 */
-        .long zpu_addsp6 /* opcode 16 */
-        .long zpu_addsp7 /* opcode 17 */
-        .long zpu_addsp8 /* opcode 18 */
-        .long zpu_addsp9 /* opcode 19 */
-        .long zpu_addsp10 /* opcode 1a */
-        .long zpu_addsp11 /* opcode 1b */
-        .long zpu_addsp12 /* opcode 1c */
-        .long zpu_addsp13 /* opcode 1d */
-        .long zpu_addsp14 /* opcode 1e */
-        .long zpu_addsp15 /* opcode 1f */
-        .long zpu_emulate0 /* opcode 20 */
-        .long zpu_emulate1 /* opcode 21 */
-        .long zpu_emulate2 /* opcode 22 */
-        .long zpu_emulate3 /* opcode 23 */
-        .long zpu_emulate4 /* opcode 24 */
-        .long zpu_emulate5 /* opcode 25 */
-        .long zpu_emulate6 /* opcode 26 */
-        .long zpu_emulate7 /* opcode 27 */
-        .long zpu_emulate8 /* opcode 28 */
-        .long zpu_emulate9 /* opcode 29 */
-        .long zpu_emulate10 /* opcode 2a */
-        .long zpu_emulate11 /* opcode 2b */
-        .long zpu_emulate12 /* opcode 2c */
-        .long zpu_emulate13 /* opcode 2d */
-        .long zpu_emulate14 /* opcode 2e */
-        .long zpu_emulate15 /* opcode 2f */
-        .long zpu_emulate16 /* opcode 30 */
-        .long zpu_emulate17 /* opcode 31 */
-        .long zpu_emulate18 /* opcode 32 */
-        .long zpu_emulate19 /* opcode 33 */
-        .long zpu_emulate20 /* opcode 34 */
-        .long zpu_emulate21 /* opcode 35 */
-        .long zpu_emulate22 /* opcode 36 */
-        .long zpu_emulate23 /* opcode 37 */
-        .long zpu_emulate24 /* opcode 38 */
-        .long zpu_emulate25 /* opcode 39 */
-        .long zpu_emulate26 /* opcode 3a */
-        .long zpu_emulate27 /* opcode 3b */
-        .long zpu_emulate28 /* opcode 3c */
-        .long zpu_emulate29 /* opcode 3d */
-        .long zpu_emulate30 /* opcode 3e */
-        .long zpu_emulate31 /* opcode 3f */
-
-        .long zpu_storesp16 /* opcode 40 */
-        .long zpu_storesp17 /* opcode 41 */
-        .long zpu_storesp18 /* opcode 42 */
-        .long zpu_storesp19 /* opcode 43 */
-        .long zpu_storesp20 /* opcode 44 */
-        .long zpu_storesp21 /* opcode 45 */
-        .long zpu_storesp22 /* opcode 46 */
-        .long zpu_storesp23 /* opcode 47 */
-        .long zpu_storesp24 /* opcode 48 */
-        .long zpu_storesp25 /* opcode 49 */
-        .long zpu_storesp26 /* opcode 4a */
-        .long zpu_storesp27 /* opcode 4b */
-        .long zpu_storesp28 /* opcode 4c */
-        .long zpu_storesp29 /* opcode 4d */
-        .long zpu_storesp30 /* opcode 4e */
-        .long zpu_storesp31 /* opcode 4f */
-
-        .long zpu_storesp0 /* opcode 50 */
-        .long zpu_storesp1 /* opcode 51 */
-        .long zpu_storesp2 /* opcode 52 */
-        .long zpu_storesp3 /* opcode 53 */
-        .long zpu_storesp4 /* opcode 54 */
-        .long zpu_storesp5 /* opcode 55 */
-        .long zpu_storesp6 /* opcode 56 */
-        .long zpu_storesp7 /* opcode 57 */
-        .long zpu_storesp8 /* opcode 58 */
-        .long zpu_storesp9 /* opcode 59 */
-        .long zpu_storesp10 /* opcode 5a */
-        .long zpu_storesp11 /* opcode 5b */
-        .long zpu_storesp12 /* opcode 5c */
-        .long zpu_storesp13 /* opcode 5d */
-        .long zpu_storesp14 /* opcode 5e */
-        .long zpu_storesp15 /* opcode 5f */
-
-
-        .long zpu_loadsp16 /* opcode 60 */
-        .long zpu_loadsp17 /* opcode 61 */
-        .long zpu_loadsp18 /* opcode 62 */
-        .long zpu_loadsp19 /* opcode 63 */
-        .long zpu_loadsp20 /* opcode 64 */
-        .long zpu_loadsp21 /* opcode 65 */
-        .long zpu_loadsp22 /* opcode 66 */
-        .long zpu_loadsp23 /* opcode 67 */
-        .long zpu_loadsp24 /* opcode 68 */
-        .long zpu_loadsp25 /* opcode 69 */
-        .long zpu_loadsp26 /* opcode 6a */
-        .long zpu_loadsp27 /* opcode 6b */
-        .long zpu_loadsp28 /* opcode 6c */
-        .long zpu_loadsp29 /* opcode 6d */
-        .long zpu_loadsp30 /* opcode 6e */
-        .long zpu_loadsp31 /* opcode 6f */
-        .long zpu_loadsp0 /* opcode 70 */
-        .long zpu_loadsp1 /* opcode 71 */
-        .long zpu_loadsp2 /* opcode 72 */
-        .long zpu_loadsp3 /* opcode 73 */
-        .long zpu_loadsp4 /* opcode 74 */
-        .long zpu_loadsp5 /* opcode 75 */
-        .long zpu_loadsp6 /* opcode 76 */
-        .long zpu_loadsp7 /* opcode 77 */
-        .long zpu_loadsp8 /* opcode 78 */
-        .long zpu_loadsp9 /* opcode 79 */
-        .long zpu_loadsp10 /* opcode 7a */
-        .long zpu_loadsp11 /* opcode 7b */
-        .long zpu_loadsp12 /* opcode 7c */
-        .long zpu_loadsp13 /* opcode 7d */
-        .long zpu_loadsp14 /* opcode 7e */
-        .long zpu_loadsp15 /* opcode 7f */
-
-        .long zpu_next_im0 /* opcode 80 */
-        .long zpu_next_im1 /* opcode 81 */
-        .long zpu_next_im2 /* opcode 82 */
-        .long zpu_next_im3 /* opcode 83 */
-        .long zpu_next_im4 /* opcode 84 */
-        .long zpu_next_im5 /* opcode 85 */
-        .long zpu_next_im6 /* opcode 86 */
-        .long zpu_next_im7 /* opcode 87 */
-        .long zpu_next_im8 /* opcode 88 */
-        .long zpu_next_im9 /* opcode 89 */
-        .long zpu_next_im10 /* opcode 8a */
-        .long zpu_next_im11 /* opcode 8b */
-        .long zpu_next_im12 /* opcode 8c */
-        .long zpu_next_im13 /* opcode 8d */
-        .long zpu_next_im14 /* opcode 8e */
-        .long zpu_next_im15 /* opcode 8f */
-        .long zpu_next_im16 /* opcode 90 */
-        .long zpu_next_im17 /* opcode 91 */
-        .long zpu_next_im18 /* opcode 92 */
-        .long zpu_next_im19 /* opcode 93 */
-        .long zpu_next_im20 /* opcode 94 */
-        .long zpu_next_im21 /* opcode 95 */
-        .long zpu_next_im22 /* opcode 96 */
-        .long zpu_next_im23 /* opcode 97 */
-        .long zpu_next_im24 /* opcode 98 */
-        .long zpu_next_im25 /* opcode 99 */
-        .long zpu_next_im26 /* opcode 9a */
-        .long zpu_next_im27 /* opcode 9b */
-        .long zpu_next_im28 /* opcode 9c */
-        .long zpu_next_im29 /* opcode 9d */
-        .long zpu_next_im30 /* opcode 9e */
-        .long zpu_next_im31 /* opcode 9f */
-        .long zpu_next_im32 /* opcode a0 */
-        .long zpu_next_im33 /* opcode a1 */
-        .long zpu_next_im34 /* opcode a2 */
-        .long zpu_next_im35 /* opcode a3 */
-        .long zpu_next_im36 /* opcode a4 */
-        .long zpu_next_im37 /* opcode a5 */
-        .long zpu_next_im38 /* opcode a6 */
-        .long zpu_next_im39 /* opcode a7 */
-        .long zpu_next_im40 /* opcode a8 */
-        .long zpu_next_im41 /* opcode a9 */
-        .long zpu_next_im42 /* opcode aa */
-        .long zpu_next_im43 /* opcode ab */
-        .long zpu_next_im44 /* opcode ac */
-        .long zpu_next_im45 /* opcode ad */
-        .long zpu_next_im46 /* opcode ae */
-        .long zpu_next_im47 /* opcode af */
-        .long zpu_next_im48 /* opcode b0 */
-        .long zpu_next_im49 /* opcode b1 */
-        .long zpu_next_im50 /* opcode b2 */
-        .long zpu_next_im51 /* opcode b3 */
-        .long zpu_next_im52 /* opcode b4 */
-        .long zpu_next_im53 /* opcode b5 */
-        .long zpu_next_im54 /* opcode b6 */
-        .long zpu_next_im55 /* opcode b7 */
-        .long zpu_next_im56 /* opcode b8 */
-        .long zpu_next_im57 /* opcode b9 */
-        .long zpu_next_im58 /* opcode ba */
-        .long zpu_next_im59 /* opcode bb */
-        .long zpu_next_im60 /* opcode bc */
-        .long zpu_next_im61 /* opcode bd */
-        .long zpu_next_im62 /* opcode be */
-        .long zpu_next_im63 /* opcode bf */
-
-        .long zpu_next_im64 /* opcode c0 */
-        .long zpu_next_im65 /* opcode c1 */
-        .long zpu_next_im66 /* opcode c2 */
-        .long zpu_next_im67 /* opcode c3 */
-        .long zpu_next_im68 /* opcode c4 */
-        .long zpu_next_im69 /* opcode c5 */
-        .long zpu_next_im70 /* opcode c6 */
-        .long zpu_next_im71 /* opcode c7 */
-        .long zpu_next_im72 /* opcode c8 */
-        .long zpu_next_im73 /* opcode c9 */
-        .long zpu_next_im74 /* opcode ca */
-        .long zpu_next_im75 /* opcode cb */
-        .long zpu_next_im76 /* opcode cc */
-        .long zpu_next_im77 /* opcode cd */
-        .long zpu_next_im78 /* opcode ce */
-        .long zpu_next_im79 /* opcode cf */
-        .long zpu_next_im80 /* opcode d0 */
-        .long zpu_next_im81 /* opcode d1 */
-        .long zpu_next_im82 /* opcode d2 */
-        .long zpu_next_im83 /* opcode d3 */
-        .long zpu_next_im84 /* opcode d4 */
-        .long zpu_next_im85 /* opcode d5 */
-        .long zpu_next_im86 /* opcode d6 */
-        .long zpu_next_im87 /* opcode d7 */
-        .long zpu_next_im88 /* opcode d8 */
-        .long zpu_next_im89 /* opcode d9 */
-        .long zpu_next_im90 /* opcode da */
-        .long zpu_next_im91 /* opcode db */
-        .long zpu_next_im92 /* opcode dc */
-        .long zpu_next_im93 /* opcode dd */
-        .long zpu_next_im94 /* opcode de */
-        .long zpu_next_im95 /* opcode df */
-        .long zpu_next_im96 /* opcode e0 */
-        .long zpu_next_im97 /* opcode e1 */
-        .long zpu_next_im98 /* opcode e2 */
-        .long zpu_next_im99 /* opcode e3 */
-        .long zpu_next_im100 /* opcode e4 */
-        .long zpu_next_im101 /* opcode e5 */
-        .long zpu_next_im102 /* opcode e6 */
-        .long zpu_next_im103 /* opcode e7 */
-        .long zpu_next_im104 /* opcode e8 */
-        .long zpu_next_im105 /* opcode e9 */
-        .long zpu_next_im106 /* opcode ea */
-        .long zpu_next_im107 /* opcode eb */
-        .long zpu_next_im108 /* opcode ec */
-        .long zpu_next_im109 /* opcode ed */
-        .long zpu_next_im110 /* opcode ee */
-        .long zpu_next_im111 /* opcode ef */
-        .long zpu_next_im112 /* opcode f0 */
-        .long zpu_next_im113 /* opcode f1 */
-        .long zpu_next_im114 /* opcode f2 */
-        .long zpu_next_im115 /* opcode f3 */
-        .long zpu_next_im116 /* opcode f4 */
-        .long zpu_next_im117 /* opcode f5 */
-        .long zpu_next_im118 /* opcode f6 */
-        .long zpu_next_im119 /* opcode f7 */
-        .long zpu_next_im120 /* opcode f8 */
-        .long zpu_next_im121 /* opcode f9 */
-        .long zpu_next_im122 /* opcode fa */
-        .long zpu_next_im123 /* opcode fb */
-        .long zpu_next_im124 /* opcode fc */
-        .long zpu_next_im125 /* opcode fd */
-        .long zpu_next_im126 /* opcode fe */
-        .long zpu_next_im127 /* opcode ff */
-=======
-
-/*
-        Registers EAX, ECX, and EDX are available for use in the function.
-        C calling standard
-*/
-
-#undef TRACE
-        
-        .globl execute
-
-#define STACKMASK 0x7FF
-
-#define MAXADDRBITINCIO $27
-
-.do_tick:
-        push %edx
-        // stage delay
-        pushl _tickgranularity
-        call tick
-        add $4, %esp
-        pop %edx
-        movl _tickgranularity, %eax
-        movl %eax, _currenttickgranularity
-        jmp .do_tick_return
-        
-execute:
-        pusha /* Save everything */
-        std
-        movl _usp, %esi
-        movl _upc, %edi     /* edi: PC */
-        xorl %edx,%edx
-
-        movl _tickgranularity, %eax
-        movl %eax, _currenttickgranularity
-        
-        // Preload stack top
-        movl _stack(%esi), %ebx
-        bswap %ebx
-.loop:
-        
-        /* Check if we're to halt */
-        movl request_halt, %eax
-        test %eax, %eax
-        jne .do_halt
-
-.cannot_halt:
-        // Check granularity
-        movl _currenttickgranularity, %eax
-        decl _currenttickgranularity
-        test %eax, %eax
-        jz .do_tick
-.do_tick_return:
-       /* Check interrupt */
-        mov do_interrupt, %eax 
-        test %eax, %eax
-        jne .jump_to_interrupt 
-.fetch:
-       /* Trace stuff. Remove for performance */
-#ifdef TRACE        
-        pusha
-        push %ebx
-        push %esi
-        push %edi
-        call trace
-        add $12, %esp
-        popa
-#endif        
-
-        movzbl _memory(,%edi), %eax /* Load opcode */
-        addl %edx, %eax /* For idim */                
-        movl dispatchtable(,%eax,4), %ecx /* ecx: routine to call */
-        movl %eax, %edx  /* Save opcode */
-        jmp *%ecx
-.opcode_return_and_load:
-
-.opcode_return:
-        andl $128, %edx
-        shl $1, %edx
-        incl count
-        jmp .loop
-.do_halt:
-        /* Only go back to "C" if we're not processing IDIM */
-        test %edx, %edx
-        jnz .cannot_halt
-        /* Go back to "C" */
-        bswap %ebx
-        movl %ebx, _stack(%esi)
-        
-        movl %esi, _usp
-        movl %edi, _upc
-        
-        popa
-        movl $0, %eax
-        ret
-        
-.jump_to_interrupt:
-        // Skip interrupt if IDIM flag is set
-        test %edx, %edx
-        jne .fetch
-        // Write back
-        movl %ebx, %eax
-        bswap %eax
-        movl %eax, _stack(%esi)
-        subl $4,%esi
-        movl %edi, %ebx
-        movl $0x20, %edi
-        movl $0, do_interrupt
-        jmp .fetch
-
-.align 16
-zpu_nop:
-        incl %edi
-        jmp .opcode_return
-zpu_fmul16:
-        movl _stack+4(%esi), %eax
-        bswap %eax
-        addl $4, %esi
-        incl %edi
-        push %edx
-        imull %ebx
-        shrd   $0x10,%edx,%eax
-        movl %eax, %ebx
-        pop %edx
-        jmp .opcode_return
-
-zpu_ibreak:
-        popa
-        movl $1, %eax
-        ret /* Will go back to C */
-
-zpu_pushsp:
-        // Write back
-        movl %ebx,%eax
-        bswap %eax
-        movl %eax, _stack(%esi)
-        movl %esi, %ebx
-        orl $0x80000000, %ebx
-        subl $4,%esi
-        incl %edi
-        jmp .opcode_return
-
-zpu_poppc:
-        movl %ebx, %edi
-        addl $4, %esi
-        movl _stack(%esi), %ebx
-        bswap %ebx
-        jmp .opcode_return
-
-.align 16
-zpu_add:
-        movl _stack+4(%esi), %eax
-        bswap %eax
-        addl $4, %esi
-        incl %edi
-        addl %eax, %ebx
-        jmp .opcode_return
-
-zpu_or:
-        movl _stack+4(%esi), %eax
-        bswap %eax
-        orl %eax, %ebx
-        addl $4, %esi
-        incl %edi
-        jmp .opcode_return
-
-zpu_and:
-        movl _stack+4(%esi), %eax
-        bswap %eax
-        addl $4, %esi
-        incl %edi
-        andl %eax, %ebx
-        jmp .opcode_return
-.align 16
-zpu_not:
-        not %ebx
-        incl %edi
-        jmp .opcode_return
-        
-        
-        .globl BitReverseTable256
-zpu_flip:
-        mov    %ebx,%eax
-        shr    %ebx
-        and    $0x55555555,%eax
-        and    $0x55555555,%ebx
-        add    %eax,%eax
-        or     %ebx,%eax
-        mov    %eax,%ebx
-        and    $0x33333333,%eax
-        shr    $0x2,%ebx
-        shl    $0x2,%eax
-        and    $0x33333333,%ebx
-        or     %ebx,%eax
-        mov    %eax,%ebx
-        and    $0xf0f0f0f,%eax
-        shr    $0x4,%ebx
-        shl    $0x4,%eax
-        and    $0xf0f0f0f,%ebx
-        or     %ebx,%eax
-        mov    %eax,%ebx
-        and    $0xff00ff,%eax
-        shr    $0x8,%ebx
-        shl    $0x8,%eax
-        and    $0xff00ff,%ebx
-        or     %ebx,%eax
-        ror    $0x10,%eax
-        movl   %eax, %ebx
-        incl   %edi
-        jmp .opcode_return
-
-zpu_storeb:
-        // Address in %ebx
-        addl $4, %esi
-        movl _stack(%esi), %ecx //value
-        bswap %ecx
-        addl $4, %esi
-        bt MAXADDRBITINCIO, %ebx
-        jc abort
-        bt $31, %ebx
-        jnc storeb_to_memory
-
-        and $STACKMASK, %ebx
-        movb %cl, _stack(%ebx)
-        movl _stack(%esi), %ebx // Reload stack top
-        bswap %ebx
-        incl %edi
-        jmp .opcode_return
-
-storeb_to_memory:
-        movb %cl, _memory(%ebx)
-        movl _stack(%esi), %ebx // Reload stack top
-        bswap %ebx
-        incl %edi
-        jmp .opcode_return
-
-
-
-zpu_store:
-        // Address in %ebx
-        addl $4, %esi
-        movl _stack(%esi), %ecx //value
-        addl $4, %esi
-        bt MAXADDRBITINCIO, %ebx
-        jc store_external
-        bt $31, %ebx
-        jnc store_to_memory
-
-        and $STACKMASK, %ebx
-        movl %ecx, _stack(%ebx)
-        movl _stack(%esi), %ebx // Reload stack top
-        bswap %ebx
-        incl %edi
-        jmp .opcode_return
-
-store_to_memory:
-        movl %ecx, _memory(%ebx)
-        movl _stack(%esi), %ebx // Reload stack top
-        bswap %ebx
-        incl %edi
-        jmp .opcode_return
-
-store_external:
-        bswap %ecx
-        //mov io_write_table-32768(%ebx), %eax
-
-        movl %ebx, %eax
-        // Shift/And to get proper IO 
-        shrl $21, %eax
-        andl $0x3c, %eax
-        mov io_write_table(%eax), %eax
-
-        movl %edi, _upc
-        push %edx
-        push %ecx
-        push %ebx
-        call *%eax
-        add $8, %esp
-        pop %edx
-        movl _stack(%esi), %ebx // Reload stack top
-        bswap %ebx
-        incl %edi
-        jmp .opcode_return
-
-zpu_loadb:
-        bt MAXADDRBITINCIO, %ebx
-        jc abort
-        bt $31, %ebx
-        jc loadb_stack
-        movb _memory(%ebx), %bl
-        and $0xff, %ebx
-        bswap %ebx
-        incl %edi
-        jmp .opcode_return
-
-loadb_stack:
-        and $STACKMASK, %ebx
-        movb _stack(%ebx), %bl
-        and $0xff, %ebx
-        bswap %ebx
-        incl %edi
-        jmp .opcode_return
-
-
-zpu_load:
-        bt MAXADDRBITINCIO, %ebx
-        jc load_external
-        bt $31, %ebx
-        jc load_stack
-
-        movl _memory(%ebx), %ebx
-        bswap %ebx
-        incl %edi
-        jmp .opcode_return
-
-load_stack:
-        and $STACKMASK, %ebx
-        movl _stack(%ebx), %ebx
-        bswap %ebx
-        incl %edi
-        jmp .opcode_return
-
-load_external:
-        movl %ebx, %eax
-        // Shift/And to get proper IO 
-        shrl $21, %eax
-        andl $0x3c, %eax
-        mov io_read_table(%eax), %eax
-        push %edx
-        push %ebx
-        call *%eax
-        add $4, %esp
-        pop %edx
-        movl %eax, %ebx
-        incl %edi
-        jmp .opcode_return      
-        
-.macro addspX off
-        movl _stack+\off(%esi), %eax   // Load
-        bswap %eax
-        addl %eax, %ebx
-        incl %edi
-        jmp .opcode_return
-.endm
-        
-zpu_addsp0:
-        // Special case ????
-        addl %ebx, %ebx
-        incl %edi
-        jmp .opcode_return
-zpu_addsp1:
-        addspX 4
-zpu_addsp2:
-        addspX 8
-zpu_addsp3:
-        addspX 12
-zpu_addsp4:
-        addspX 16
-zpu_addsp5:
-        addspX 20
-zpu_addsp6:
-        addspX 24
-zpu_addsp7:
-        addspX 28
-zpu_addsp8:
-        addspX 32
-zpu_addsp9:
-        addspX 36
-zpu_addsp10:
-        addspX 40
-zpu_addsp11:
-        addspX 44
-zpu_addsp12:
-        addspX 48
-zpu_addsp13:
-        addspX 52
-zpu_addsp14:
-        addspX 56
-zpu_addsp15:
-        addspX 60
-
-.macro emulateX off
-        // Write back
-        bswap %ebx
-        movl %ebx, _stack(%esi)
-        subl $4, %esi
-        incl %edi
-        movl %edi, %ebx
-        movl $\off*32, %edi
-        jmp .opcode_return
-.endm
-
-zpu_emulate0:            // 32 Reset
-        emulateX 0
-zpu_emulate1:            // 33 Interrupt
-        emulateX 1
-zpu_emulate2:            // 34 LoadH
-        emulateX 2
-zpu_emulate3:            // 35 StoreH
-        emulateX 3
-zpu_emulate4:            // 36 Lessthan
-        emulateX 4             
-zpu_emulate5:            // 37 Lessthanorequal
-        emulateX 5
-zpu_emulate6:            // 38 Ulessthan
-        // emulateX 6
-        movl _stack+4(%esi), %eax
-        addl $4, %esi
-        bswap %eax
-        incl %edi
-        cmpl %eax, %ebx
-        movl $0, %ebx
-        jae .opcode_return
-        incl %ebx
-        jmp .opcode_return
-
-zpu_emulate7:            // 39 Ulessthanorequal
-        emulateX 7
-zpu_emulate8:            // 40 Swap (unused)
-        emulateX 8
-zpu_emulate9:            // 41 Mult
-        emulateX 9
-zpu_emulate10:           // 42 Lshiftright
-        emulateX 10
-zpu_emulate11:           // 43 Ashiftleft
-        emulateX 11
-zpu_emulate12:           // 44 Ashiftright
-        emulateX 12
-zpu_emulate13:           // 45 Call
-        // emulateX 13
-        /*
-         push %ebx
-        mov %edi, %eax
-        incl %eax
-        bswap %eax
-        movl %eax, _stack(%esi)
-        
-        incl %edi
-        movl %edi, %ebx  // Return address in stack
-        pop %eax
-        movl %eax, %edi
-        */
-        xchg %edi, %ebx
-        incl %ebx
-        jmp .opcode_return
-
-zpu_emulate14:           // 46 Eq
-        //emulateX 14
-        movl _stack+4(%esi), %eax
-        addl $4, %esi
-        bswap %eax
-        incl %edi
-        cmpl %eax, %ebx
-        movl $0, %ebx
-        jne .opcode_return
-        incl %ebx
-        jmp .opcode_return
-
-zpu_emulate15:           // 47 Neq
-        emulateX 15
-zpu_emulate16:           // 48 Neg
-        emulateX 16
-zpu_emulate17:           // 49 Sub
-        emulateX 17
-zpu_emulate18:           // 50 Xor
-        emulateX 18
-zpu_emulate19:           // 51 Loadb
-        emulateX 19
-zpu_emulate20:           // 52 Storeb
-        emulateX 20
-zpu_emulate21:           // 53 Div
-        emulateX 21
-zpu_emulate22:           // 54 Mod
-        emulateX 22
-zpu_emulate23:           // 55 Eqbranch
-        emulateX 23
-zpu_emulate24:           // 56 Neqbranch
-        // emulateX 24
-        // PC is in %ebx
-        
-        movl _stack+4(%esi), %eax
-        addl $8, %esi
-        test %eax, %eax
-        jz .no_jump
-        add %ebx, %edi
-        movl _stack(%esi), %ebx
-        bswap %ebx
-        jmp .opcode_return
-.no_jump:
-        incl %edi
-        movl _stack(%esi), %ebx
-        bswap %ebx
-
-        jmp .opcode_return
-
-zpu_emulate25:           // 57 Poppcrel
-        emulateX 25
-zpu_emulate26:           // 58 Config
-        emulateX 26
-zpu_emulate27:           // 59 Pushpc
-        emulateX 27
-zpu_emulate28:           // 60 Syscall
-        emulateX 28
-zpu_emulate29:           // 61 Pushspadd
-        emulateX 29
-zpu_emulate30:           // 62 Halfmult
-        emulateX 30
-zpu_emulate31:           // 63 Callpcrel
-        emulateX 31
-        
-zpu_popsp:
-        // Write back
-        movl %ebx, %eax
-        bswap %eax
-        movl %eax, _stack(%esi)
-
-        and  $STACKMASK, %ebx
-        movl %ebx, %esi    // EBX ->> stack pointer
-
-        movl _stack(%esi), %ebx  // Load new SP value to TOS
-
-        bswap %ebx
-        incl %edi
-        jmp .opcode_return
-        
-.macro storespX off
-        bswap %ebx
-        movl %ebx, _stack+\off*4(%esi)
-        addl $4, %esi
-        movl _stack(%esi), %ebx
-        bswap %ebx
-        incl %edi
-        jmp .opcode_return
-.endm
-
-zpu_storesp0:
-        storespX 0
-zpu_storesp1:
-        storespX 1
-zpu_storesp2:
-        storespX 2
-zpu_storesp3:
-        storespX 3
-zpu_storesp4:
-        storespX 4
-zpu_storesp5:
-        storespX 5
-zpu_storesp6:
-        storespX 6
-zpu_storesp7:
-        storespX 7
-zpu_storesp8:
-        storespX 8
-zpu_storesp9:
-        storespX 9
-zpu_storesp10:
-        storespX 10
-zpu_storesp11:
-        storespX 11
-zpu_storesp12:
-        storespX 12
-zpu_storesp13:
-        storespX 13
-zpu_storesp14:
-        storespX 14
-zpu_storesp15:
-        storespX 15
-zpu_storesp16:
-        storespX 16
-zpu_storesp17:
-        storespX 17
-zpu_storesp18:
-        storespX 18
-zpu_storesp19:
-        storespX 19
-zpu_storesp20:
-        storespX 20
-zpu_storesp21:
-        storespX 21
-zpu_storesp22:
-        storespX 22
-zpu_storesp23:
-        storespX 23
-zpu_storesp24:
-        storespX 24
-zpu_storesp25:
-        storespX 25
-zpu_storesp26:
-        storespX 26
-zpu_storesp27:
-        storespX 27
-zpu_storesp28:
-        storespX 28
-zpu_storesp29:
-        storespX 29
-zpu_storesp30:
-        storespX 30
-zpu_storesp31:
-        storespX 31
-
-
-.macro loadspX off
-        // Write back
-        bswap %ebx
-        movl %ebx, _stack(%esi)
-        movl _stack+(\off*4)(%esi), %ebx
-        bswap %ebx
-        subl $4, %esi
-        incl %edi
-        jmp .opcode_return
-.endm
-
-zpu_loadsp0:
-        loadspX 0
-zpu_loadsp1:
-        loadspX 1
-zpu_loadsp2:
-        loadspX 2
-zpu_loadsp3:
-        loadspX 3
-zpu_loadsp4:
-        loadspX 4
-zpu_loadsp5:
-        loadspX 5
-zpu_loadsp6:
-        loadspX 6
-zpu_loadsp7:
-        loadspX 7
-zpu_loadsp8:
-        loadspX 8
-zpu_loadsp9:
-        loadspX 9
-zpu_loadsp10:
-        loadspX 10
-zpu_loadsp11:
-        loadspX 11
-zpu_loadsp12:
-        loadspX 12
-zpu_loadsp13:
-        loadspX 13
-zpu_loadsp14:
-        loadspX 14
-zpu_loadsp15:
-        loadspX 15
-zpu_loadsp16:
-        loadspX 16
-zpu_loadsp17:
-        loadspX 17
-zpu_loadsp18:
-        loadspX 18
-zpu_loadsp19:
-        loadspX 19
-zpu_loadsp20:
-        loadspX 20
-zpu_loadsp21:
-        loadspX 21
-zpu_loadsp22:
-        loadspX 22
-zpu_loadsp23:
-        loadspX 23
-zpu_loadsp24:
-        loadspX 24
-zpu_loadsp25:
-        loadspX 25
-zpu_loadsp26:
-        loadspX 26
-zpu_loadsp27:
-        loadspX 27
-zpu_loadsp28:
-        loadspX 28
-zpu_loadsp29:
-        loadspX 29
-zpu_loadsp30:
-        loadspX 30
-zpu_loadsp31:
-        loadspX 31
-
-.macro firstimX val
-        // Write back
-        bswap %ebx
-        movl %ebx, _stack(%esi)
-        subl $4, %esi
-        movl $\val, %ebx
-        incl %edi
-        jmp .opcode_return
-.endm
-
-zpu_first_im0:
-        firstimX 0
-zpu_first_im1:
-        firstimX 1
-zpu_first_im2:
-        firstimX 2
-zpu_first_im3:
-        firstimX 3
-zpu_first_im4:
-        firstimX 4
-zpu_first_im5:
-        firstimX 5
-zpu_first_im6:
-        firstimX 6
-zpu_first_im7:
-        firstimX 7
-zpu_first_im8:
-        firstimX 8
-zpu_first_im9:
-        firstimX 9
-zpu_first_im10:
-        firstimX 10
-zpu_first_im11:
-        firstimX 11
-zpu_first_im12:
-        firstimX 12
-zpu_first_im13:
-        firstimX 13
-zpu_first_im14:
-        firstimX 14
-zpu_first_im15:
-        firstimX 15
-zpu_first_im16:
-        firstimX 16
-zpu_first_im17:
-        firstimX 17
-zpu_first_im18:
-        firstimX 18
-zpu_first_im19:
-        firstimX 19
-zpu_first_im20:
-        firstimX 20
-zpu_first_im21:
-        firstimX 21
-zpu_first_im22:
-        firstimX 22
-zpu_first_im23:
-        firstimX 23
-zpu_first_im24:
-        firstimX 24
-zpu_first_im25:
-        firstimX 25
-zpu_first_im26:
-        firstimX 26
-zpu_first_im27:
-        firstimX 27
-zpu_first_im28:
-        firstimX 28
-zpu_first_im29:
-        firstimX 29
-zpu_first_im30:
-        firstimX 30
-zpu_first_im31:
-        firstimX 31
-zpu_first_im32:
-        firstimX 32
-zpu_first_im33:
-        firstimX 33
-zpu_first_im34:
-        firstimX 34
-zpu_first_im35:
-        firstimX 35
-zpu_first_im36:
-        firstimX 36
-zpu_first_im37:
-        firstimX 37
-zpu_first_im38:
-        firstimX 38
-zpu_first_im39:
-        firstimX 39
-zpu_first_im40:
-        firstimX 40
-zpu_first_im41:
-        firstimX 41
-zpu_first_im42:
-        firstimX 42
-zpu_first_im43:
-        firstimX 43
-zpu_first_im44:
-        firstimX 44
-zpu_first_im45:
-        firstimX 45
-zpu_first_im46:
-        firstimX 46
-zpu_first_im47:
-        firstimX 47
-zpu_first_im48:
-        firstimX 48
-zpu_first_im49:
-        firstimX 49
-zpu_first_im50:
-        firstimX 50
-zpu_first_im51:
-        firstimX 51
-zpu_first_im52:
-        firstimX 52
-zpu_first_im53:
-        firstimX 53
-zpu_first_im54:
-        firstimX 54
-zpu_first_im55:
-        firstimX 55
-zpu_first_im56:
-        firstimX 56
-zpu_first_im57:
-        firstimX 57
-zpu_first_im58:
-        firstimX 58
-zpu_first_im59:
-        firstimX 59
-zpu_first_im60:
-        firstimX 60
-zpu_first_im61:
-        firstimX 61
-zpu_first_im62:
-        firstimX 62
-zpu_first_im63:
-        firstimX 63
-zpu_first_im64:
-        firstimX -64
-zpu_first_im65:
-        firstimX -63
-zpu_first_im66:
-        firstimX -62
-zpu_first_im67:
-        firstimX -61
-zpu_first_im68:
-        firstimX -60
-zpu_first_im69:
-        firstimX -59
-zpu_first_im70:
-        firstimX -58
-zpu_first_im71:
-        firstimX -57
-zpu_first_im72:
-        firstimX -56
-zpu_first_im73:
-        firstimX -55
-zpu_first_im74:
-        firstimX -54
-zpu_first_im75:
-        firstimX -53
-zpu_first_im76:
-        firstimX -52
-zpu_first_im77:
-        firstimX -51
-zpu_first_im78:
-        firstimX -50
-zpu_first_im79:
-        firstimX -49
-zpu_first_im80:
-        firstimX -48
-zpu_first_im81:
-        firstimX -47
-zpu_first_im82:
-        firstimX -46
-zpu_first_im83:
-        firstimX -45
-zpu_first_im84:
-        firstimX -44
-zpu_first_im85:
-        firstimX -43
-zpu_first_im86:
-        firstimX -42
-zpu_first_im87:
-        firstimX -41
-zpu_first_im88:
-        firstimX -40
-zpu_first_im89:
-        firstimX -39
-zpu_first_im90:
-        firstimX -38
-zpu_first_im91:
-        firstimX -37
-zpu_first_im92:
-        firstimX -36
-zpu_first_im93:
-        firstimX -35
-zpu_first_im94:
-        firstimX -34
-zpu_first_im95:
-        firstimX -33
-zpu_first_im96:
-        firstimX -32
-zpu_first_im97:
-        firstimX -31
-zpu_first_im98:
-        firstimX -30
-zpu_first_im99:
-        firstimX -29
-zpu_first_im100:
-        firstimX -28
-zpu_first_im101:
-        firstimX -27
-zpu_first_im102:
-        firstimX -26
-zpu_first_im103:
-        firstimX -25
-zpu_first_im104:
-        firstimX -24
-zpu_first_im105:
-        firstimX -23
-zpu_first_im106:
-        firstimX -22
-zpu_first_im107:
-        firstimX -21
-zpu_first_im108:
-        firstimX -20
-zpu_first_im109:
-        firstimX -19
-zpu_first_im110:
-        firstimX -18
-zpu_first_im111:
-        firstimX -17
-zpu_first_im112:
-        firstimX -16
-zpu_first_im113:
-        firstimX -15
-zpu_first_im114:
-        firstimX -14
-zpu_first_im115:
-        firstimX -13
-zpu_first_im116:
-        firstimX -12
-zpu_first_im117:
-        firstimX -11
-zpu_first_im118:
-        firstimX -10
-zpu_first_im119:
-        firstimX -9
-zpu_first_im120:
-        firstimX -8
-zpu_first_im121:
-        firstimX -7
-zpu_first_im122:
-        firstimX -6
-zpu_first_im123:
-        firstimX -5
-zpu_first_im124:
-        firstimX -4
-zpu_first_im125:
-        firstimX -3
-zpu_first_im126:
-        firstimX -2
-zpu_first_im127:
-        firstimX -1
-
-.macro nextimX val
-        shl $7, %ebx
-        or $\val, %ebx
-        incl %edi
-        jmp .opcode_return
-.endm
-
-zpu_next_im0:
-        nextimX 0
-zpu_next_im1:
-        nextimX 1
-zpu_next_im2:
-        nextimX 2
-zpu_next_im3:
-        nextimX 3
-zpu_next_im4:
-        nextimX 4
-zpu_next_im5:
-        nextimX 5
-zpu_next_im6:
-        nextimX 6
-zpu_next_im7:
-        nextimX 7
-zpu_next_im8:
-        nextimX 8
-zpu_next_im9:
-        nextimX 9
-zpu_next_im10:
-        nextimX 10
-zpu_next_im11:
-        nextimX 11
-zpu_next_im12:
-        nextimX 12
-zpu_next_im13:
-        nextimX 13
-zpu_next_im14:
-        nextimX 14
-zpu_next_im15:
-        nextimX 15
-zpu_next_im16:
-        nextimX 16
-zpu_next_im17:
-        nextimX 17
-zpu_next_im18:
-        nextimX 18
-zpu_next_im19:
-        nextimX 19
-zpu_next_im20:
-        nextimX 20
-zpu_next_im21:
-        nextimX 21
-zpu_next_im22:
-        nextimX 22
-zpu_next_im23:
-        nextimX 23
-zpu_next_im24:
-        nextimX 24
-zpu_next_im25:
-        nextimX 25
-zpu_next_im26:
-        nextimX 26
-zpu_next_im27:
-        nextimX 27
-zpu_next_im28:
-        nextimX 28
-zpu_next_im29:
-        nextimX 29
-zpu_next_im30:
-        nextimX 30
-zpu_next_im31:
-        nextimX 31
-zpu_next_im32:
-        nextimX 32
-zpu_next_im33:
-        nextimX 33
-zpu_next_im34:
-        nextimX 34
-zpu_next_im35:
-        nextimX 35
-zpu_next_im36:
-        nextimX 36
-zpu_next_im37:
-        nextimX 37
-zpu_next_im38:
-        nextimX 38
-zpu_next_im39:
-        nextimX 39
-zpu_next_im40:
-        nextimX 40
-zpu_next_im41:
-        nextimX 41
-zpu_next_im42:
-        nextimX 42
-zpu_next_im43:
-        nextimX 43
-zpu_next_im44:
-        nextimX 44
-zpu_next_im45:
-        nextimX 45
-zpu_next_im46:
-        nextimX 46
-zpu_next_im47:
-        nextimX 47
-zpu_next_im48:
-        nextimX 48
-zpu_next_im49:
-        nextimX 49
-zpu_next_im50:
-        nextimX 50
-zpu_next_im51:
-        nextimX 51
-zpu_next_im52:
-        nextimX 52
-zpu_next_im53:
-        nextimX 53
-zpu_next_im54:
-        nextimX 54
-zpu_next_im55:
-        nextimX 55
-zpu_next_im56:
-        nextimX 56
-zpu_next_im57:
-        nextimX 57
-zpu_next_im58:
-        nextimX 58
-zpu_next_im59:
-        nextimX 59
-zpu_next_im60:
-        nextimX 60
-zpu_next_im61:
-        nextimX 61
-zpu_next_im62:
-        nextimX 62
-zpu_next_im63:
-        nextimX 63
-zpu_next_im64:
-        nextimX 64
-zpu_next_im65:
-        nextimX 65
-zpu_next_im66:
-        nextimX 66
-zpu_next_im67:
-        nextimX 67
-zpu_next_im68:
-        nextimX 68
-zpu_next_im69:
-        nextimX 69
-zpu_next_im70:
-        nextimX 70
-zpu_next_im71:
-        nextimX 71
-zpu_next_im72:
-        nextimX 72
-zpu_next_im73:
-        nextimX 73
-zpu_next_im74:
-        nextimX 74
-zpu_next_im75:
-        nextimX 75
-zpu_next_im76:
-        nextimX 76
-zpu_next_im77:
-        nextimX 77
-zpu_next_im78:
-        nextimX 78
-zpu_next_im79:
-        nextimX 79
-zpu_next_im80:
-        nextimX 80
-zpu_next_im81:
-        nextimX 81
-zpu_next_im82:
-        nextimX 82
-zpu_next_im83:
-        nextimX 83
-zpu_next_im84:
-        nextimX 84
-zpu_next_im85:
-        nextimX 85
-zpu_next_im86:
-        nextimX 86
-zpu_next_im87:
-        nextimX 87
-zpu_next_im88:
-        nextimX 88
-zpu_next_im89:
-        nextimX 89
-zpu_next_im90:
-        nextimX 90
-zpu_next_im91:
-        nextimX 91
-zpu_next_im92:
-        nextimX 92
-zpu_next_im93:
-        nextimX 93
-zpu_next_im94:
-        nextimX 94
-zpu_next_im95:
-        nextimX 95
-zpu_next_im96:
-        nextimX 96
-zpu_next_im97:
-        nextimX 97
-zpu_next_im98:
-        nextimX 98
-zpu_next_im99:
-        nextimX 99
-zpu_next_im100:
-        nextimX 100
-zpu_next_im101:
-        nextimX 101
-zpu_next_im102:
-        nextimX 102
-zpu_next_im103:
-        nextimX 103
-zpu_next_im104:
-        nextimX 104
-zpu_next_im105:
-        nextimX 105
-zpu_next_im106:
-        nextimX 106
-zpu_next_im107:
-        nextimX 107
-zpu_next_im108:
-        nextimX 108
-zpu_next_im109:
-        nextimX 109
-zpu_next_im110:
-        nextimX 110
-zpu_next_im111:
-        nextimX 111
-zpu_next_im112:
-        nextimX 112
-zpu_next_im113:
-        nextimX 113
-zpu_next_im114:
-        nextimX 114
-zpu_next_im115:
-        nextimX 115
-zpu_next_im116:
-        nextimX 116
-zpu_next_im117:
-        nextimX 117
-zpu_next_im118:
-        nextimX 118
-zpu_next_im119:
-        nextimX 119
-zpu_next_im120:
-        nextimX 120
-zpu_next_im121:
-        nextimX 121
-zpu_next_im122:
-        nextimX 122
-zpu_next_im123:
-        nextimX 123
-zpu_next_im124:
-        nextimX 124
-zpu_next_im125:
-        nextimX 125
-zpu_next_im126:
-        nextimX 126
-zpu_next_im127:
-        nextimX 127
-
-.section ".data"
-idimflag:
-        .long 0
-.section ".rodata"
-dispatchtable:
-        .long zpu_ibreak /* opcode 00 */
-        .long zpu_fmul16 /* opcode 01 */
-        .long zpu_pushsp /* opcode 02 */
-        .long zpu_ibreak /* opcode 03 */
-        .long zpu_poppc /* opcode 04 */
-        .long zpu_add /* opcode 05 */
-        .long zpu_and /* opcode 06 */
-        .long zpu_or /* opcode 07 */
-        .long zpu_load /* opcode 08 */
-        .long zpu_not /* opcode 09 */
-        .long zpu_flip /* opcode 0a */
-        .long zpu_nop /* opcode 0b */
-        .long zpu_store /* opcode 0c */
-        .long zpu_popsp /* opcode 0d */
-        .long zpu_ibreak /* opcode 0e */
-        .long zpu_ibreak /* opcode 0f */
-        .long zpu_addsp0 /* opcode 10 */
-        .long zpu_addsp1 /* opcode 11 */
-        .long zpu_addsp2 /* opcode 12 */
-        .long zpu_addsp3 /* opcode 13 */
-        .long zpu_addsp4 /* opcode 14 */
-        .long zpu_addsp5 /* opcode 15 */
-        .long zpu_addsp6 /* opcode 16 */
-        .long zpu_addsp7 /* opcode 17 */
-        .long zpu_addsp8 /* opcode 18 */
-        .long zpu_addsp9 /* opcode 19 */
-        .long zpu_addsp10 /* opcode 1a */
-        .long zpu_addsp11 /* opcode 1b */
-        .long zpu_addsp12 /* opcode 1c */
-        .long zpu_addsp13 /* opcode 1d */
-        .long zpu_addsp14 /* opcode 1e */
-        .long zpu_addsp15 /* opcode 1f */
-        .long zpu_emulate0 /* opcode 20 */
-        .long zpu_emulate1 /* opcode 21 */
-        .long zpu_emulate2 /* opcode 22 */
-        .long zpu_emulate3 /* opcode 23 */
-        .long zpu_emulate4 /* opcode 24 */
-        .long zpu_emulate5 /* opcode 25 */
-        .long zpu_emulate6 /* opcode 26 */
-        .long zpu_emulate7 /* opcode 27 */
-        .long zpu_emulate8 /* opcode 28 */
-        .long zpu_emulate9 /* opcode 29 */
-        .long zpu_emulate10 /* opcode 2a */
-        .long zpu_emulate11 /* opcode 2b */
-        .long zpu_emulate12 /* opcode 2c */
-        .long zpu_emulate13 /* opcode 2d */
-        .long zpu_emulate14 /* opcode 2e */
-        .long zpu_emulate15 /* opcode 2f */
-        .long zpu_emulate16 /* opcode 30 */
-        .long zpu_emulate17 /* opcode 31 */
-        .long zpu_emulate18 /* opcode 32 */
-        .long zpu_emulate19 /* opcode 33 */
-        .long zpu_storeb//zpu_emulate20 /* opcode 34 */
-        .long zpu_emulate21 /* opcode 35 */
-        .long zpu_emulate22 /* opcode 36 */
-        .long zpu_emulate23 /* opcode 37 */
-        .long zpu_emulate24 /* opcode 38 */
-        .long zpu_emulate25 /* opcode 39 */
-        .long zpu_emulate26 /* opcode 3a */
-        .long zpu_emulate27 /* opcode 3b */
-        .long zpu_emulate28 /* opcode 3c */
-        .long zpu_emulate29 /* opcode 3d */
-        .long zpu_emulate30 /* opcode 3e */
-        .long zpu_emulate31 /* opcode 3f */
-
-        .long zpu_storesp16 /* opcode 40 */
-        .long zpu_storesp17 /* opcode 41 */
-        .long zpu_storesp18 /* opcode 42 */
-        .long zpu_storesp19 /* opcode 43 */
-        .long zpu_storesp20 /* opcode 44 */
-        .long zpu_storesp21 /* opcode 45 */
-        .long zpu_storesp22 /* opcode 46 */
-        .long zpu_storesp23 /* opcode 47 */
-        .long zpu_storesp24 /* opcode 48 */
-        .long zpu_storesp25 /* opcode 49 */
-        .long zpu_storesp26 /* opcode 4a */
-        .long zpu_storesp27 /* opcode 4b */
-        .long zpu_storesp28 /* opcode 4c */
-        .long zpu_storesp29 /* opcode 4d */
-        .long zpu_storesp30 /* opcode 4e */
-        .long zpu_storesp31 /* opcode 4f */
-
-        .long zpu_storesp0 /* opcode 50 */
-        .long zpu_storesp1 /* opcode 51 */
-        .long zpu_storesp2 /* opcode 52 */
-        .long zpu_storesp3 /* opcode 53 */
-        .long zpu_storesp4 /* opcode 54 */
-        .long zpu_storesp5 /* opcode 55 */
-        .long zpu_storesp6 /* opcode 56 */
-        .long zpu_storesp7 /* opcode 57 */
-        .long zpu_storesp8 /* opcode 58 */
-        .long zpu_storesp9 /* opcode 59 */
-        .long zpu_storesp10 /* opcode 5a */
-        .long zpu_storesp11 /* opcode 5b */
-        .long zpu_storesp12 /* opcode 5c */
-        .long zpu_storesp13 /* opcode 5d */
-        .long zpu_storesp14 /* opcode 5e */
-        .long zpu_storesp15 /* opcode 5f */
-
-        .long zpu_loadsp16 /* opcode 60 */
-        .long zpu_loadsp17 /* opcode 61 */
-        .long zpu_loadsp18 /* opcode 62 */
-        .long zpu_loadsp19 /* opcode 63 */
-        .long zpu_loadsp20 /* opcode 64 */
-        .long zpu_loadsp21 /* opcode 65 */
-        .long zpu_loadsp22 /* opcode 66 */
-        .long zpu_loadsp23 /* opcode 67 */
-        .long zpu_loadsp24 /* opcode 68 */
-        .long zpu_loadsp25 /* opcode 69 */
-        .long zpu_loadsp26 /* opcode 6a */
-        .long zpu_loadsp27 /* opcode 6b */
-        .long zpu_loadsp28 /* opcode 6c */
-        .long zpu_loadsp29 /* opcode 6d */
-        .long zpu_loadsp30 /* opcode 6e */
-        .long zpu_loadsp31 /* opcode 6f */
-        .long zpu_loadsp0 /* opcode 70 */
-        .long zpu_loadsp1 /* opcode 71 */
-        .long zpu_loadsp2 /* opcode 72 */
-        .long zpu_loadsp3 /* opcode 73 */
-        .long zpu_loadsp4 /* opcode 74 */
-        .long zpu_loadsp5 /* opcode 75 */
-        .long zpu_loadsp6 /* opcode 76 */
-        .long zpu_loadsp7 /* opcode 77 */
-        .long zpu_loadsp8 /* opcode 78 */
-        .long zpu_loadsp9 /* opcode 79 */
-        .long zpu_loadsp10 /* opcode 7a */
-        .long zpu_loadsp11 /* opcode 7b */
-        .long zpu_loadsp12 /* opcode 7c */
-        .long zpu_loadsp13 /* opcode 7d */
-        .long zpu_loadsp14 /* opcode 7e */
-        .long zpu_loadsp15 /* opcode 7f */
-
-        .long zpu_first_im0 /* opcode 80 */
-        .long zpu_first_im1 /* opcode 81 */
-        .long zpu_first_im2 /* opcode 82 */
-        .long zpu_first_im3 /* opcode 83 */
-        .long zpu_first_im4 /* opcode 84 */
-        .long zpu_first_im5 /* opcode 85 */
-        .long zpu_first_im6 /* opcode 86 */
-        .long zpu_first_im7 /* opcode 87 */
-        .long zpu_first_im8 /* opcode 88 */
-        .long zpu_first_im9 /* opcode 89 */
-        .long zpu_first_im10 /* opcode 8a */
-        .long zpu_first_im11 /* opcode 8b */
-        .long zpu_first_im12 /* opcode 8c */
-        .long zpu_first_im13 /* opcode 8d */
-        .long zpu_first_im14 /* opcode 8e */
-        .long zpu_first_im15 /* opcode 8f */
-        .long zpu_first_im16 /* opcode 90 */
-        .long zpu_first_im17 /* opcode 91 */
-        .long zpu_first_im18 /* opcode 92 */
-        .long zpu_first_im19 /* opcode 93 */
-        .long zpu_first_im20 /* opcode 94 */
-        .long zpu_first_im21 /* opcode 95 */
-        .long zpu_first_im22 /* opcode 96 */
-        .long zpu_first_im23 /* opcode 97 */
-        .long zpu_first_im24 /* opcode 98 */
-        .long zpu_first_im25 /* opcode 99 */
-        .long zpu_first_im26 /* opcode 9a */
-        .long zpu_first_im27 /* opcode 9b */
-        .long zpu_first_im28 /* opcode 9c */
-        .long zpu_first_im29 /* opcode 9d */
-        .long zpu_first_im30 /* opcode 9e */
-        .long zpu_first_im31 /* opcode 9f */
-        .long zpu_first_im32 /* opcode a0 */
-        .long zpu_first_im33 /* opcode a1 */
-        .long zpu_first_im34 /* opcode a2 */
-        .long zpu_first_im35 /* opcode a3 */
-        .long zpu_first_im36 /* opcode a4 */
-        .long zpu_first_im37 /* opcode a5 */
-        .long zpu_first_im38 /* opcode a6 */
-        .long zpu_first_im39 /* opcode a7 */
-        .long zpu_first_im40 /* opcode a8 */
-        .long zpu_first_im41 /* opcode a9 */
-        .long zpu_first_im42 /* opcode aa */
-        .long zpu_first_im43 /* opcode ab */
-        .long zpu_first_im44 /* opcode ac */
-        .long zpu_first_im45 /* opcode ad */
-        .long zpu_first_im46 /* opcode ae */
-        .long zpu_first_im47 /* opcode af */
-        .long zpu_first_im48 /* opcode b0 */
-        .long zpu_first_im49 /* opcode b1 */
-        .long zpu_first_im50 /* opcode b2 */
-        .long zpu_first_im51 /* opcode b3 */
-        .long zpu_first_im52 /* opcode b4 */
-        .long zpu_first_im53 /* opcode b5 */
-        .long zpu_first_im54 /* opcode b6 */
-        .long zpu_first_im55 /* opcode b7 */
-        .long zpu_first_im56 /* opcode b8 */
-        .long zpu_first_im57 /* opcode b9 */
-        .long zpu_first_im58 /* opcode ba */
-        .long zpu_first_im59 /* opcode bb */
-        .long zpu_first_im60 /* opcode bc */
-        .long zpu_first_im61 /* opcode bd */
-        .long zpu_first_im62 /* opcode be */
-        .long zpu_first_im63 /* opcode bf */
-
-        .long zpu_first_im64 /* opcode c0 */
-        .long zpu_first_im65 /* opcode c1 */
-        .long zpu_first_im66 /* opcode c2 */
-        .long zpu_first_im67 /* opcode c3 */
-        .long zpu_first_im68 /* opcode c4 */
-        .long zpu_first_im69 /* opcode c5 */
-        .long zpu_first_im70 /* opcode c6 */
-        .long zpu_first_im71 /* opcode c7 */
-        .long zpu_first_im72 /* opcode c8 */
-        .long zpu_first_im73 /* opcode c9 */
-        .long zpu_first_im74 /* opcode ca */
-        .long zpu_first_im75 /* opcode cb */
-        .long zpu_first_im76 /* opcode cc */
-        .long zpu_first_im77 /* opcode cd */
-        .long zpu_first_im78 /* opcode ce */
-        .long zpu_first_im79 /* opcode cf */
-        .long zpu_first_im80 /* opcode d0 */
-        .long zpu_first_im81 /* opcode d1 */
-        .long zpu_first_im82 /* opcode d2 */
-        .long zpu_first_im83 /* opcode d3 */
-        .long zpu_first_im84 /* opcode d4 */
-        .long zpu_first_im85 /* opcode d5 */
-        .long zpu_first_im86 /* opcode d6 */
-        .long zpu_first_im87 /* opcode d7 */
-        .long zpu_first_im88 /* opcode d8 */
-        .long zpu_first_im89 /* opcode d9 */
-        .long zpu_first_im90 /* opcode da */
-        .long zpu_first_im91 /* opcode db */
-        .long zpu_first_im92 /* opcode dc */
-        .long zpu_first_im93 /* opcode dd */
-        .long zpu_first_im94 /* opcode de */
-        .long zpu_first_im95 /* opcode df */
-        .long zpu_first_im96 /* opcode e0 */
-        .long zpu_first_im97 /* opcode e1 */
-        .long zpu_first_im98 /* opcode e2 */
-        .long zpu_first_im99 /* opcode e3 */
-        .long zpu_first_im100 /* opcode e4 */
-        .long zpu_first_im101 /* opcode e5 */
-        .long zpu_first_im102 /* opcode e6 */
-        .long zpu_first_im103 /* opcode e7 */
-        .long zpu_first_im104 /* opcode e8 */
-        .long zpu_first_im105 /* opcode e9 */
-        .long zpu_first_im106 /* opcode ea */
-        .long zpu_first_im107 /* opcode eb */
-        .long zpu_first_im108 /* opcode ec */
-        .long zpu_first_im109 /* opcode ed */
-        .long zpu_first_im110 /* opcode ee */
-        .long zpu_first_im111 /* opcode ef */
-        .long zpu_first_im112 /* opcode f0 */
-        .long zpu_first_im113 /* opcode f1 */
-        .long zpu_first_im114 /* opcode f2 */
-        .long zpu_first_im115 /* opcode f3 */
-        .long zpu_first_im116 /* opcode f4 */
-        .long zpu_first_im117 /* opcode f5 */
-        .long zpu_first_im118 /* opcode f6 */
-        .long zpu_first_im119 /* opcode f7 */
-        .long zpu_first_im120 /* opcode f8 */
-        .long zpu_first_im121 /* opcode f9 */
-        .long zpu_first_im122 /* opcode fa */
-        .long zpu_first_im123 /* opcode fb */
-        .long zpu_first_im124 /* opcode fc */
-        .long zpu_first_im125 /* opcode fd */
-        .long zpu_first_im126 /* opcode fe */
-        .long zpu_first_im127 /* opcode ff */
-/* IDIM version */
-        .long zpu_ibreak /* opcode 00 */
-        .long zpu_ibreak /* opcode 01 */
-        .long zpu_pushsp /* opcode 02 */
-        .long zpu_ibreak /* opcode 03 */
-        .long zpu_poppc /* opcode 04 */
-        .long zpu_add /* opcode 05 */
-        .long zpu_and /* opcode 06 */
-        .long zpu_or /* opcode 07 */
-        .long zpu_load /* opcode 08 */
-        .long zpu_not /* opcode 09 */
-        .long zpu_flip /* opcode 0a */
-        .long zpu_nop /* opcode 0b */
-        .long zpu_store /* opcode 0c */
-        .long zpu_popsp /* opcode 0d */
-        .long zpu_ibreak /* opcode 0e */
-        .long zpu_ibreak /* opcode 0f */
-        .long zpu_addsp0 /* opcode 10 */
-        .long zpu_addsp1 /* opcode 11 */
-        .long zpu_addsp2 /* opcode 12 */
-        .long zpu_addsp3 /* opcode 13 */
-        .long zpu_addsp4 /* opcode 14 */
-        .long zpu_addsp5 /* opcode 15 */
-        .long zpu_addsp6 /* opcode 16 */
-        .long zpu_addsp7 /* opcode 17 */
-        .long zpu_addsp8 /* opcode 18 */
-        .long zpu_addsp9 /* opcode 19 */
-        .long zpu_addsp10 /* opcode 1a */
-        .long zpu_addsp11 /* opcode 1b */
-        .long zpu_addsp12 /* opcode 1c */
-        .long zpu_addsp13 /* opcode 1d */
-        .long zpu_addsp14 /* opcode 1e */
-        .long zpu_addsp15 /* opcode 1f */
-        .long zpu_emulate0 /* opcode 20 */
-        .long zpu_emulate1 /* opcode 21 */
-        .long zpu_emulate2 /* opcode 22 */
-        .long zpu_emulate3 /* opcode 23 */
-        .long zpu_emulate4 /* opcode 24 */
-        .long zpu_emulate5 /* opcode 25 */
-        .long zpu_emulate6 /* opcode 26 */
-        .long zpu_emulate7 /* opcode 27 */
-        .long zpu_emulate8 /* opcode 28 */
-        .long zpu_emulate9 /* opcode 29 */
-        .long zpu_emulate10 /* opcode 2a */
-        .long zpu_emulate11 /* opcode 2b */
-        .long zpu_emulate12 /* opcode 2c */
-        .long zpu_emulate13 /* opcode 2d */
-        .long zpu_emulate14 /* opcode 2e */
-        .long zpu_emulate15 /* opcode 2f */
-        .long zpu_emulate16 /* opcode 30 */
-        .long zpu_emulate17 /* opcode 31 */
-        .long zpu_emulate18 /* opcode 32 */
-        .long zpu_emulate19 /* opcode 33 */
-        .long zpu_emulate20 /* opcode 34 */
-        .long zpu_emulate21 /* opcode 35 */
-        .long zpu_emulate22 /* opcode 36 */
-        .long zpu_emulate23 /* opcode 37 */
-        .long zpu_emulate24 /* opcode 38 */
-        .long zpu_emulate25 /* opcode 39 */
-        .long zpu_emulate26 /* opcode 3a */
-        .long zpu_emulate27 /* opcode 3b */
-        .long zpu_emulate28 /* opcode 3c */
-        .long zpu_emulate29 /* opcode 3d */
-        .long zpu_emulate30 /* opcode 3e */
-        .long zpu_emulate31 /* opcode 3f */
-
-        .long zpu_storesp16 /* opcode 40 */
-        .long zpu_storesp17 /* opcode 41 */
-        .long zpu_storesp18 /* opcode 42 */
-        .long zpu_storesp19 /* opcode 43 */
-        .long zpu_storesp20 /* opcode 44 */
-        .long zpu_storesp21 /* opcode 45 */
-        .long zpu_storesp22 /* opcode 46 */
-        .long zpu_storesp23 /* opcode 47 */
-        .long zpu_storesp24 /* opcode 48 */
-        .long zpu_storesp25 /* opcode 49 */
-        .long zpu_storesp26 /* opcode 4a */
-        .long zpu_storesp27 /* opcode 4b */
-        .long zpu_storesp28 /* opcode 4c */
-        .long zpu_storesp29 /* opcode 4d */
-        .long zpu_storesp30 /* opcode 4e */
-        .long zpu_storesp31 /* opcode 4f */
-
-        .long zpu_storesp0 /* opcode 50 */
-        .long zpu_storesp1 /* opcode 51 */
-        .long zpu_storesp2 /* opcode 52 */
-        .long zpu_storesp3 /* opcode 53 */
-        .long zpu_storesp4 /* opcode 54 */
-        .long zpu_storesp5 /* opcode 55 */
-        .long zpu_storesp6 /* opcode 56 */
-        .long zpu_storesp7 /* opcode 57 */
-        .long zpu_storesp8 /* opcode 58 */
-        .long zpu_storesp9 /* opcode 59 */
-        .long zpu_storesp10 /* opcode 5a */
-        .long zpu_storesp11 /* opcode 5b */
-        .long zpu_storesp12 /* opcode 5c */
-        .long zpu_storesp13 /* opcode 5d */
-        .long zpu_storesp14 /* opcode 5e */
-        .long zpu_storesp15 /* opcode 5f */
-
-
-        .long zpu_loadsp16 /* opcode 60 */
-        .long zpu_loadsp17 /* opcode 61 */
-        .long zpu_loadsp18 /* opcode 62 */
-        .long zpu_loadsp19 /* opcode 63 */
-        .long zpu_loadsp20 /* opcode 64 */
-        .long zpu_loadsp21 /* opcode 65 */
-        .long zpu_loadsp22 /* opcode 66 */
-        .long zpu_loadsp23 /* opcode 67 */
-        .long zpu_loadsp24 /* opcode 68 */
-        .long zpu_loadsp25 /* opcode 69 */
-        .long zpu_loadsp26 /* opcode 6a */
-        .long zpu_loadsp27 /* opcode 6b */
-        .long zpu_loadsp28 /* opcode 6c */
-        .long zpu_loadsp29 /* opcode 6d */
-        .long zpu_loadsp30 /* opcode 6e */
-        .long zpu_loadsp31 /* opcode 6f */
-        .long zpu_loadsp0 /* opcode 70 */
-        .long zpu_loadsp1 /* opcode 71 */
-        .long zpu_loadsp2 /* opcode 72 */
-        .long zpu_loadsp3 /* opcode 73 */
-        .long zpu_loadsp4 /* opcode 74 */
-        .long zpu_loadsp5 /* opcode 75 */
-        .long zpu_loadsp6 /* opcode 76 */
-        .long zpu_loadsp7 /* opcode 77 */
-        .long zpu_loadsp8 /* opcode 78 */
-        .long zpu_loadsp9 /* opcode 79 */
-        .long zpu_loadsp10 /* opcode 7a */
-        .long zpu_loadsp11 /* opcode 7b */
-        .long zpu_loadsp12 /* opcode 7c */
-        .long zpu_loadsp13 /* opcode 7d */
-        .long zpu_loadsp14 /* opcode 7e */
-        .long zpu_loadsp15 /* opcode 7f */
-
-        .long zpu_next_im0 /* opcode 80 */
-        .long zpu_next_im1 /* opcode 81 */
-        .long zpu_next_im2 /* opcode 82 */
-        .long zpu_next_im3 /* opcode 83 */
-        .long zpu_next_im4 /* opcode 84 */
-        .long zpu_next_im5 /* opcode 85 */
-        .long zpu_next_im6 /* opcode 86 */
-        .long zpu_next_im7 /* opcode 87 */
-        .long zpu_next_im8 /* opcode 88 */
-        .long zpu_next_im9 /* opcode 89 */
-        .long zpu_next_im10 /* opcode 8a */
-        .long zpu_next_im11 /* opcode 8b */
-        .long zpu_next_im12 /* opcode 8c */
-        .long zpu_next_im13 /* opcode 8d */
-        .long zpu_next_im14 /* opcode 8e */
-        .long zpu_next_im15 /* opcode 8f */
-        .long zpu_next_im16 /* opcode 90 */
-        .long zpu_next_im17 /* opcode 91 */
-        .long zpu_next_im18 /* opcode 92 */
-        .long zpu_next_im19 /* opcode 93 */
-        .long zpu_next_im20 /* opcode 94 */
-        .long zpu_next_im21 /* opcode 95 */
-        .long zpu_next_im22 /* opcode 96 */
-        .long zpu_next_im23 /* opcode 97 */
-        .long zpu_next_im24 /* opcode 98 */
-        .long zpu_next_im25 /* opcode 99 */
-        .long zpu_next_im26 /* opcode 9a */
-        .long zpu_next_im27 /* opcode 9b */
-        .long zpu_next_im28 /* opcode 9c */
-        .long zpu_next_im29 /* opcode 9d */
-        .long zpu_next_im30 /* opcode 9e */
-        .long zpu_next_im31 /* opcode 9f */
-        .long zpu_next_im32 /* opcode a0 */
-        .long zpu_next_im33 /* opcode a1 */
-        .long zpu_next_im34 /* opcode a2 */
-        .long zpu_next_im35 /* opcode a3 */
-        .long zpu_next_im36 /* opcode a4 */
-        .long zpu_next_im37 /* opcode a5 */
-        .long zpu_next_im38 /* opcode a6 */
-        .long zpu_next_im39 /* opcode a7 */
-        .long zpu_next_im40 /* opcode a8 */
-        .long zpu_next_im41 /* opcode a9 */
-        .long zpu_next_im42 /* opcode aa */
-        .long zpu_next_im43 /* opcode ab */
-        .long zpu_next_im44 /* opcode ac */
-        .long zpu_next_im45 /* opcode ad */
-        .long zpu_next_im46 /* opcode ae */
-        .long zpu_next_im47 /* opcode af */
-        .long zpu_next_im48 /* opcode b0 */
-        .long zpu_next_im49 /* opcode b1 */
-        .long zpu_next_im50 /* opcode b2 */
-        .long zpu_next_im51 /* opcode b3 */
-        .long zpu_next_im52 /* opcode b4 */
-        .long zpu_next_im53 /* opcode b5 */
-        .long zpu_next_im54 /* opcode b6 */
-        .long zpu_next_im55 /* opcode b7 */
-        .long zpu_next_im56 /* opcode b8 */
-        .long zpu_next_im57 /* opcode b9 */
-        .long zpu_next_im58 /* opcode ba */
-        .long zpu_next_im59 /* opcode bb */
-        .long zpu_next_im60 /* opcode bc */
-        .long zpu_next_im61 /* opcode bd */
-        .long zpu_next_im62 /* opcode be */
-        .long zpu_next_im63 /* opcode bf */
-
-        .long zpu_next_im64 /* opcode c0 */
-        .long zpu_next_im65 /* opcode c1 */
-        .long zpu_next_im66 /* opcode c2 */
-        .long zpu_next_im67 /* opcode c3 */
-        .long zpu_next_im68 /* opcode c4 */
-        .long zpu_next_im69 /* opcode c5 */
-        .long zpu_next_im70 /* opcode c6 */
-        .long zpu_next_im71 /* opcode c7 */
-        .long zpu_next_im72 /* opcode c8 */
-        .long zpu_next_im73 /* opcode c9 */
-        .long zpu_next_im74 /* opcode ca */
-        .long zpu_next_im75 /* opcode cb */
-        .long zpu_next_im76 /* opcode cc */
-        .long zpu_next_im77 /* opcode cd */
-        .long zpu_next_im78 /* opcode ce */
-        .long zpu_next_im79 /* opcode cf */
-        .long zpu_next_im80 /* opcode d0 */
-        .long zpu_next_im81 /* opcode d1 */
-        .long zpu_next_im82 /* opcode d2 */
-        .long zpu_next_im83 /* opcode d3 */
-        .long zpu_next_im84 /* opcode d4 */
-        .long zpu_next_im85 /* opcode d5 */
-        .long zpu_next_im86 /* opcode d6 */
-        .long zpu_next_im87 /* opcode d7 */
-        .long zpu_next_im88 /* opcode d8 */
-        .long zpu_next_im89 /* opcode d9 */
-        .long zpu_next_im90 /* opcode da */
-        .long zpu_next_im91 /* opcode db */
-        .long zpu_next_im92 /* opcode dc */
-        .long zpu_next_im93 /* opcode dd */
-        .long zpu_next_im94 /* opcode de */
-        .long zpu_next_im95 /* opcode df */
-        .long zpu_next_im96 /* opcode e0 */
-        .long zpu_next_im97 /* opcode e1 */
-        .long zpu_next_im98 /* opcode e2 */
-        .long zpu_next_im99 /* opcode e3 */
-        .long zpu_next_im100 /* opcode e4 */
-        .long zpu_next_im101 /* opcode e5 */
-        .long zpu_next_im102 /* opcode e6 */
-        .long zpu_next_im103 /* opcode e7 */
-        .long zpu_next_im104 /* opcode e8 */
-        .long zpu_next_im105 /* opcode e9 */
-        .long zpu_next_im106 /* opcode ea */
-        .long zpu_next_im107 /* opcode eb */
-        .long zpu_next_im108 /* opcode ec */
-        .long zpu_next_im109 /* opcode ed */
-        .long zpu_next_im110 /* opcode ee */
-        .long zpu_next_im111 /* opcode ef */
-        .long zpu_next_im112 /* opcode f0 */
-        .long zpu_next_im113 /* opcode f1 */
-        .long zpu_next_im114 /* opcode f2 */
-        .long zpu_next_im115 /* opcode f3 */
-        .long zpu_next_im116 /* opcode f4 */
-        .long zpu_next_im117 /* opcode f5 */
-        .long zpu_next_im118 /* opcode f6 */
-        .long zpu_next_im119 /* opcode f7 */
-        .long zpu_next_im120 /* opcode f8 */
-        .long zpu_next_im121 /* opcode f9 */
-        .long zpu_next_im122 /* opcode fa */
-        .long zpu_next_im123 /* opcode fb */
-        .long zpu_next_im124 /* opcode fc */
-        .long zpu_next_im125 /* opcode fd */
-        .long zpu_next_im126 /* opcode fe */
-        .long zpu_next_im127 /* opcode ff */
->>>>>>> c880a212
+
+/*
+        Registers EAX, ECX, and EDX are available for use in the function.
+        C calling standard
+*/
+
+#define TRACE
+        
+        .globl execute
+
+#define STACKMASK 0x1FFF
+#define MEMMASK 0x3FFFFF
+#define STACKPAGEMASK (MEMMASK ^ STACKMASK)
+
+#define MAXADDRBITINCIO $27
+
+.do_tick:
+        push %edx
+        // stage delay
+        pushl _tickgranularity
+        call tick
+        add $4, %esp
+        pop %edx
+        movl _tickgranularity, %eax
+        movl %eax, _currenttickgranularity
+        jmp .do_tick_return
+        
+execute:
+        pusha /* Save everything */
+        std
+        movl _usp, %esi
+        movl _upc, %edi     /* edi: PC */
+        xorl %edx,%edx
+
+        movl _tickgranularity, %eax
+        movl %eax, _currenttickgranularity
+        
+        // Preload stack top
+        push %esi
+        and $STACKMASK, %esi
+        movl _stack(%esi), %ebx
+        pop %esi
+        bswap %ebx
+.loop:
+        
+        /* Check if we're to halt */
+        movl request_halt, %eax
+        test %eax, %eax
+        jne .do_halt
+
+.cannot_halt:
+        // Check granularity
+        movl _currenttickgranularity, %eax
+        decl _currenttickgranularity
+        test %eax, %eax
+        jz .do_tick
+.do_tick_return:
+       /* Check interrupt */
+        mov do_interrupt, %eax 
+        test %eax, %eax
+        jne .jump_to_interrupt 
+.fetch:
+       /* Trace stuff. Remove for performance */
+#ifdef TRACE        
+        pusha
+        push %ebx
+        push %esi
+        push %edi
+        call trace
+        add $12, %esp
+        popa
+#endif        
+
+        movzbl _memory(,%edi), %eax /* Load opcode */
+        addl %edx, %eax /* For idim */                
+        movl dispatchtable(,%eax,4), %ecx /* ecx: routine to call */
+        movl %eax, %edx  /* Save opcode */
+        jmp *%ecx
+.opcode_return_and_load:
+
+.opcode_return:
+        andl $128, %edx
+        shl $1, %edx
+        incl count
+        jmp .loop
+.do_halt:
+        /* Only go back to "C" if we're not processing IDIM */
+        test %edx, %edx
+        jnz .cannot_halt
+        /* Go back to "C" */
+        bswap %ebx
+
+        push %esi
+        and $STACKMASK, %esi
+        movl %ebx, _stack(%esi)
+	pop %esi 
+        
+        movl %esi, _usp
+        movl %edi, _upc
+        
+        popa
+        movl $0, %eax
+        ret
+        
+.jump_to_interrupt:
+        // Skip interrupt if IDIM flag is set
+        test %edx, %edx
+        jne .fetch
+        // Write back
+        movl %ebx, %eax
+        bswap %eax
+        push %esi
+        and $STACKMASK, %esi
+        movl %eax, _stack(%esi)
+        pop %esi
+        subl $4,%esi
+        movl %edi, %ebx
+        movl $0x20, %edi
+        movl $0, do_interrupt
+        jmp .fetch
+
+.align 16
+zpu_nop:
+        incl %edi
+        jmp .opcode_return
+zpu_fmul16:
+	push %esi
+        and $STACKMASK, %esi
+        movl _stack+4(%esi), %eax
+        pop %esi
+        bswap %eax
+        addl $4, %esi
+        incl %edi
+        push %edx
+        imull %ebx
+        shrd   $0x10,%edx,%eax
+        movl %eax, %ebx
+        pop %edx
+        jmp .opcode_return
+
+zpu_ibreak:
+        bswap %ebx
+        push %esi
+        and $STACKMASK, %esi
+        movl %ebx, _stack(%esi)
+        pop  %esi
+        movl %esi, _usp
+        movl %edi, _upc
+
+        popa
+        movl $1, %eax
+        ret /* Will go back to C */
+
+zpu_pushsp:
+        // Write back
+        movl %ebx,%eax
+        bswap %eax
+        push %esi
+        and $STACKMASK, %esi
+        movl %eax, _stack(%esi)
+        pop %esi
+        movl %esi, %ebx
+        orl $0x80000000, %ebx
+        subl $4,%esi
+        incl %edi
+        jmp .opcode_return
+
+zpu_poppc:
+        movl %ebx, %edi
+        addl $4, %esi
+        push %esi
+        and $STACKMASK, %esi
+        movl _stack(%esi), %ebx
+        pop %esi
+        bswap %ebx
+        jmp .opcode_return
+
+.align 16
+zpu_add:
+	push %esi
+        and $STACKMASK, %esi
+        movl _stack+4(%esi), %eax
+        pop %esi
+        bswap %eax
+        addl $4, %esi
+        incl %edi
+        addl %eax, %ebx
+        jmp .opcode_return
+
+zpu_or:
+	push %esi
+        and $STACKMASK, %esi
+        movl _stack+4(%esi), %eax
+        pop %esi
+        bswap %eax
+        orl %eax, %ebx
+        addl $4, %esi
+        incl %edi
+        jmp .opcode_return
+
+zpu_and:
+	push %esi
+        and $STACKMASK, %esi
+        movl _stack+4(%esi), %eax
+        pop %esi
+        bswap %eax
+        addl $4, %esi
+        incl %edi
+        andl %eax, %ebx
+        jmp .opcode_return
+.align 16
+zpu_not:
+        not %ebx
+        incl %edi
+        jmp .opcode_return
+        
+        
+        .globl BitReverseTable256
+zpu_flip:
+        mov    %ebx,%eax
+        shr    %ebx
+        and    $0x55555555,%eax
+        and    $0x55555555,%ebx
+        add    %eax,%eax
+        or     %ebx,%eax
+        mov    %eax,%ebx
+        and    $0x33333333,%eax
+        shr    $0x2,%ebx
+        shl    $0x2,%eax
+        and    $0x33333333,%ebx
+        or     %ebx,%eax
+        mov    %eax,%ebx
+        and    $0xf0f0f0f,%eax
+        shr    $0x4,%ebx
+        shl    $0x4,%eax
+        and    $0xf0f0f0f,%ebx
+        or     %ebx,%eax
+        mov    %eax,%ebx
+        and    $0xff00ff,%eax
+        shr    $0x8,%ebx
+        shl    $0x8,%eax
+        and    $0xff00ff,%ebx
+        or     %ebx,%eax
+        ror    $0x10,%eax
+        movl   %eax, %ebx
+        incl   %edi
+        jmp .opcode_return
+
+zpu_storeb:
+        // Address in %ebx
+        addl $4, %esi
+        push %esi
+        and $STACKMASK, %esi
+        movl _stack(%esi), %ecx //value
+        pop %esi
+        bswap %ecx
+        addl $4, %esi
+        bt MAXADDRBITINCIO, %ebx
+        jc abort
+        bt $31, %ebx
+        jnc storeb_to_memory
+
+        and $STACKMASK, %ebx
+        movb %cl, _stack(%ebx)
+        
+        push %esi
+        and $STACKMASK, %esi
+	movl _stack(%esi), %ebx // Reload stack top
+        pop %esi
+        bswap %ebx
+        incl %edi
+        jmp .opcode_return
+
+storeb_to_memory:
+        movb %cl, _memory(%ebx)
+        push %esi
+        and $STACKMASK, %esi
+        movl _stack(%esi), %ebx // Reload stack top
+        pop %esi
+        bswap %ebx
+        incl %edi
+        jmp .opcode_return
+
+
+
+zpu_store:
+        // Address in %ebx
+        addl $4, %esi
+        push %esi
+        and $STACKMASK, %esi
+        movl _stack(%esi), %ecx //value
+        pop %esi
+        addl $4, %esi
+        bt MAXADDRBITINCIO, %ebx
+        jc store_external
+        bt $31, %ebx
+        jnc store_to_memory
+
+        and $STACKMASK, %ebx
+        movl %ecx, _stack(%ebx)
+        
+        push %esi
+        and $STACKMASK, %esi
+        movl _stack(%esi), %ebx // Reload stack top
+        pop %esi
+        bswap %ebx
+        incl %edi
+        jmp .opcode_return
+
+store_to_memory:
+        movl %ecx, _memory(%ebx)
+        push %esi
+        and $STACKMASK, %esi
+        movl _stack(%esi), %ebx // Reload stack top
+        pop %esi
+        bswap %ebx
+        incl %edi
+        jmp .opcode_return
+
+store_external:
+        bswap %ecx
+        //mov io_write_table-32768(%ebx), %eax
+
+        movl %ebx, %eax
+        // Shift/And to get proper IO 
+        shrl $21, %eax
+        andl $0x3c, %eax
+        mov io_write_table(%eax), %eax
+
+        movl %edi, _upc
+        push %edx
+        push %ecx
+        push %ebx
+        call *%eax
+        add $8, %esp
+        pop %edx
+        
+        push %esi
+        and $STACKMASK, %esi
+        movl _stack(%esi), %ebx // Reload stack top
+        pop %esi
+        bswap %ebx
+        incl %edi
+        jmp .opcode_return
+
+zpu_loadb:
+        bt MAXADDRBITINCIO, %ebx
+        jc abort
+        bt $31, %ebx
+        jc loadb_stack
+        movb _memory(%ebx), %bl
+        and $0xff, %ebx
+        bswap %ebx
+        incl %edi
+        jmp .opcode_return
+
+loadb_stack:
+        and $STACKMASK, %ebx
+        movb _stack(%ebx), %bl
+        and $0xff, %ebx
+        bswap %ebx
+        incl %edi
+        jmp .opcode_return
+
+
+zpu_load:
+        bt MAXADDRBITINCIO, %ebx
+        jc load_external
+        bt $31, %ebx
+        jc load_stack
+
+        movl _memory(%ebx), %ebx
+        bswap %ebx
+        incl %edi
+        jmp .opcode_return
+
+load_stack:
+        and $STACKMASK, %ebx
+        movl _stack(%ebx), %ebx
+        bswap %ebx
+        incl %edi
+        jmp .opcode_return
+
+load_external:
+        movl %ebx, %eax
+        // Shift/And to get proper IO 
+        shrl $21, %eax
+        andl $0x3c, %eax
+        mov io_read_table(%eax), %eax
+        push %edx
+        push %ebx
+        call *%eax
+        add $4, %esp
+        pop %edx
+        movl %eax, %ebx
+        incl %edi
+        jmp .opcode_return      
+        
+.macro addspX off
+	push %esi
+        and $STACKMASK, %esi
+        movl _stack+\off(%esi), %eax   // Load
+        pop %esi
+        bswap %eax
+        addl %eax, %ebx
+        incl %edi
+        jmp .opcode_return
+.endm
+        
+zpu_addsp0:
+        // Special case ????
+        addl %ebx, %ebx
+        incl %edi
+        jmp .opcode_return
+zpu_addsp1:
+        addspX 4
+zpu_addsp2:
+        addspX 8
+zpu_addsp3:
+        addspX 12
+zpu_addsp4:
+        addspX 16
+zpu_addsp5:
+        addspX 20
+zpu_addsp6:
+        addspX 24
+zpu_addsp7:
+        addspX 28
+zpu_addsp8:
+        addspX 32
+zpu_addsp9:
+        addspX 36
+zpu_addsp10:
+        addspX 40
+zpu_addsp11:
+        addspX 44
+zpu_addsp12:
+        addspX 48
+zpu_addsp13:
+        addspX 52
+zpu_addsp14:
+        addspX 56
+zpu_addsp15:
+        addspX 60
+
+.macro emulateX off
+        // Write back
+        bswap %ebx
+        push %esi
+        and $STACKMASK, %esi
+        movl %ebx, _stack(%esi)
+        pop %esi
+        subl $4, %esi
+        incl %edi
+        movl %edi, %ebx
+        movl $\off*32, %edi
+        jmp .opcode_return
+.endm
+
+zpu_emulate0:            // 32 Reset
+        emulateX 0
+zpu_emulate1:            // 33 Interrupt
+        emulateX 1
+zpu_emulate2:            // 34 LoadH
+        emulateX 2
+zpu_emulate3:            // 35 StoreH
+        emulateX 3
+zpu_emulate4:            // 36 Lessthan
+        emulateX 4             
+zpu_emulate5:            // 37 Lessthanorequal
+        emulateX 5
+zpu_emulate6:            // 38 Ulessthan
+        // emulateX 6
+        push %esi
+        and $STACKMASK, %esi
+        movl _stack+4(%esi), %eax
+        pop %esi
+        addl $4, %esi
+        bswap %eax
+        incl %edi
+        cmpl %eax, %ebx
+        movl $0, %ebx
+        jae .opcode_return
+        incl %ebx
+        jmp .opcode_return
+
+zpu_emulate7:            // 39 Ulessthanorequal
+        emulateX 7
+zpu_emulate8:            // 40 Swap (unused)
+        emulateX 8
+zpu_emulate9:            // 41 Mult
+        emulateX 9
+zpu_emulate10:           // 42 Lshiftright
+        emulateX 10
+zpu_emulate11:           // 43 Ashiftleft
+        emulateX 11
+zpu_emulate12:           // 44 Ashiftright
+        emulateX 12
+zpu_emulate13:           // 45 Call
+        // emulateX 13
+        /*
+         push %ebx
+        mov %edi, %eax
+        incl %eax
+        bswap %eax
+        push %esi
+        and $STACKMASK, %esi
+        movl %eax, _stack(%esi)
+        pop %esi
+        
+        incl %edi
+        movl %edi, %ebx  // Return address in stack
+        pop %eax
+        movl %eax, %edi
+        */
+        xchg %edi, %ebx
+        incl %ebx
+        jmp .opcode_return
+
+zpu_emulate14:           // 46 Eq
+        //emulateX 14
+        push %esi
+        and $STACKMASK, %esi
+        movl _stack+4(%esi), %eax
+        pop %esi
+        addl $4, %esi
+        bswap %eax
+        incl %edi
+        cmpl %eax, %ebx
+        movl $0, %ebx
+        jne .opcode_return
+        incl %ebx
+        jmp .opcode_return
+
+zpu_emulate15:           // 47 Neq
+        emulateX 15
+zpu_emulate16:           // 48 Neg
+        emulateX 16
+zpu_emulate17:           // 49 Sub
+        emulateX 17
+zpu_emulate18:           // 50 Xor
+        emulateX 18
+zpu_emulate19:           // 51 Loadb
+        emulateX 19
+zpu_emulate20:           // 52 Storeb
+        emulateX 20
+zpu_emulate21:           // 53 Div
+        emulateX 21
+zpu_emulate22:           // 54 Mod
+        emulateX 22
+zpu_emulate23:           // 55 Eqbranch
+        emulateX 23
+zpu_emulate24:           // 56 Neqbranch
+        // emulateX 24
+        // PC is in %ebx
+        
+        push %esi
+        and $STACKMASK, %esi
+        movl _stack+4(%esi), %eax
+        pop %esi
+        addl $8, %esi
+        test %eax, %eax
+        jz .no_jump
+        add %ebx, %edi
+        push %esi
+        and $STACKMASK, %esi
+        movl _stack(%esi), %ebx
+        pop %esi
+        bswap %ebx
+        jmp .opcode_return
+.no_jump:
+        incl %edi              
+        push %esi
+        and $STACKMASK, %esi
+        movl _stack(%esi), %ebx
+        pop %esi
+        bswap %ebx
+
+        jmp .opcode_return
+
+zpu_emulate25:           // 57 Poppcrel
+        emulateX 25
+zpu_emulate26:           // 58 Config
+        emulateX 26
+zpu_emulate27:           // 59 Pushpc
+        emulateX 27
+zpu_emulate28:           // 60 Syscall
+        emulateX 28
+zpu_emulate29:           // 61 Pushspadd
+        emulateX 29
+zpu_emulate30:           // 62 Halfmult
+        emulateX 30
+zpu_emulate31:           // 63 Callpcrel
+        emulateX 31
+        
+zpu_popsp:
+        // Write back
+        movl %ebx, %eax
+        bswap %eax
+        push %esi
+        andl $STACKMASK, %esi
+
+        movl %eax, _stack(%esi)
+        pop %esi
+        // Check if we're on a different page
+        push %ebx
+        movl %esi, %eax
+    	andl  $STACKPAGEMASK, %ebx
+        andl  $STACKPAGEMASK, %esi
+        cmp  %esi, %ebx
+        
+        jz	.stack_same_page
+        
+.globl not_same_page
+not_same_page:
+        // Ok, we have to writeback current stack
+        // Original address is in %eax
+        push 	%esi
+        push 	%edi
+        andl	$STACKPAGEMASK, %eax
+        addl	$_memory, %eax
+        movl	%eax, %edi
+        
+        movl  	$_stack, %esi
+        cld
+        movl  	$2040, %ecx
+        rep 	movsd
+        // Ok, now load from memory, from %ebx 
+        movl  	$2040, %ecx
+        movl 	%ebx, %esi
+        andl	$STACKPAGEMASK, %esi
+        addl	$_memory, %esi
+        movl  	$_stack, %edi
+        rep	movsd
+        pop	%edi
+        pop	%esi
+	
+.stack_same_page:
+
+        pop %ebx
+        and $MEMMASK, %ebx
+	
+        movl %ebx, %esi    // EBX ->> stack pointer
+
+	push %esi
+        and $STACKMASK, %esi
+        movl _stack(%esi), %ebx  // Load new SP value to TOS
+        pop %esi
+        
+        bswap %ebx
+        incl %edi
+        jmp .opcode_return
+        
+.macro storespX off
+        bswap %ebx
+        push %esi
+        and $STACKMASK, %esi
+
+        movl %ebx, _stack+\off*4(%esi)
+        pop %esi
+        addl $4, %esi
+        push %esi
+        and $STACKMASK, %esi
+        movl _stack(%esi), %ebx
+        pop %esi
+        bswap %ebx
+        incl %edi
+        jmp .opcode_return
+.endm
+
+zpu_storesp0:
+        storespX 0
+zpu_storesp1:
+        storespX 1
+zpu_storesp2:
+        storespX 2
+zpu_storesp3:
+        storespX 3
+zpu_storesp4:
+        storespX 4
+zpu_storesp5:
+        storespX 5
+zpu_storesp6:
+        storespX 6
+zpu_storesp7:
+        storespX 7
+zpu_storesp8:
+        storespX 8
+zpu_storesp9:
+        storespX 9
+zpu_storesp10:
+        storespX 10
+zpu_storesp11:
+        storespX 11
+zpu_storesp12:
+        storespX 12
+zpu_storesp13:
+        storespX 13
+zpu_storesp14:
+        storespX 14
+zpu_storesp15:
+        storespX 15
+zpu_storesp16:
+        storespX 16
+zpu_storesp17:
+        storespX 17
+zpu_storesp18:
+        storespX 18
+zpu_storesp19:
+        storespX 19
+zpu_storesp20:
+        storespX 20
+zpu_storesp21:
+        storespX 21
+zpu_storesp22:
+        storespX 22
+zpu_storesp23:
+        storespX 23
+zpu_storesp24:
+        storespX 24
+zpu_storesp25:
+        storespX 25
+zpu_storesp26:
+        storespX 26
+zpu_storesp27:
+        storespX 27
+zpu_storesp28:
+        storespX 28
+zpu_storesp29:
+        storespX 29
+zpu_storesp30:
+        storespX 30
+zpu_storesp31:
+        storespX 31
+
+
+.macro loadspX off
+        // Write back
+        bswap %ebx
+        
+        push %esi
+        and $STACKMASK, %esi
+        movl %ebx, _stack(%esi)
+        movl _stack+(\off*4)(%esi), %ebx
+        pop %esi
+        bswap %ebx
+        subl $4, %esi
+        incl %edi
+        jmp .opcode_return
+.endm
+
+zpu_loadsp0:
+        loadspX 0
+zpu_loadsp1:
+        loadspX 1
+zpu_loadsp2:
+        loadspX 2
+zpu_loadsp3:
+        loadspX 3
+zpu_loadsp4:
+        loadspX 4
+zpu_loadsp5:
+        loadspX 5
+zpu_loadsp6:
+        loadspX 6
+zpu_loadsp7:
+        loadspX 7
+zpu_loadsp8:
+        loadspX 8
+zpu_loadsp9:
+        loadspX 9
+zpu_loadsp10:
+        loadspX 10
+zpu_loadsp11:
+        loadspX 11
+zpu_loadsp12:
+        loadspX 12
+zpu_loadsp13:
+        loadspX 13
+zpu_loadsp14:
+        loadspX 14
+zpu_loadsp15:
+        loadspX 15
+zpu_loadsp16:
+        loadspX 16
+zpu_loadsp17:
+        loadspX 17
+zpu_loadsp18:
+        loadspX 18
+zpu_loadsp19:
+        loadspX 19
+zpu_loadsp20:
+        loadspX 20
+zpu_loadsp21:
+        loadspX 21
+zpu_loadsp22:
+        loadspX 22
+zpu_loadsp23:
+        loadspX 23
+zpu_loadsp24:
+        loadspX 24
+zpu_loadsp25:
+        loadspX 25
+zpu_loadsp26:
+        loadspX 26
+zpu_loadsp27:
+        loadspX 27
+zpu_loadsp28:
+        loadspX 28
+zpu_loadsp29:
+        loadspX 29
+zpu_loadsp30:
+        loadspX 30
+zpu_loadsp31:
+        loadspX 31
+
+.macro firstimX val
+        // Write back
+        bswap %ebx
+        push %esi
+        and $STACKMASK, %esi
+
+        movl %ebx, _stack(%esi)
+	pop %esi
+        subl $4, %esi
+        movl $\val, %ebx
+        incl %edi
+        jmp .opcode_return
+.endm
+
+zpu_first_im0:
+        firstimX 0
+zpu_first_im1:
+        firstimX 1
+zpu_first_im2:
+        firstimX 2
+zpu_first_im3:
+        firstimX 3
+zpu_first_im4:
+        firstimX 4
+zpu_first_im5:
+        firstimX 5
+zpu_first_im6:
+        firstimX 6
+zpu_first_im7:
+        firstimX 7
+zpu_first_im8:
+        firstimX 8
+zpu_first_im9:
+        firstimX 9
+zpu_first_im10:
+        firstimX 10
+zpu_first_im11:
+        firstimX 11
+zpu_first_im12:
+        firstimX 12
+zpu_first_im13:
+        firstimX 13
+zpu_first_im14:
+        firstimX 14
+zpu_first_im15:
+        firstimX 15
+zpu_first_im16:
+        firstimX 16
+zpu_first_im17:
+        firstimX 17
+zpu_first_im18:
+        firstimX 18
+zpu_first_im19:
+        firstimX 19
+zpu_first_im20:
+        firstimX 20
+zpu_first_im21:
+        firstimX 21
+zpu_first_im22:
+        firstimX 22
+zpu_first_im23:
+        firstimX 23
+zpu_first_im24:
+        firstimX 24
+zpu_first_im25:
+        firstimX 25
+zpu_first_im26:
+        firstimX 26
+zpu_first_im27:
+        firstimX 27
+zpu_first_im28:
+        firstimX 28
+zpu_first_im29:
+        firstimX 29
+zpu_first_im30:
+        firstimX 30
+zpu_first_im31:
+        firstimX 31
+zpu_first_im32:
+        firstimX 32
+zpu_first_im33:
+        firstimX 33
+zpu_first_im34:
+        firstimX 34
+zpu_first_im35:
+        firstimX 35
+zpu_first_im36:
+        firstimX 36
+zpu_first_im37:
+        firstimX 37
+zpu_first_im38:
+        firstimX 38
+zpu_first_im39:
+        firstimX 39
+zpu_first_im40:
+        firstimX 40
+zpu_first_im41:
+        firstimX 41
+zpu_first_im42:
+        firstimX 42
+zpu_first_im43:
+        firstimX 43
+zpu_first_im44:
+        firstimX 44
+zpu_first_im45:
+        firstimX 45
+zpu_first_im46:
+        firstimX 46
+zpu_first_im47:
+        firstimX 47
+zpu_first_im48:
+        firstimX 48
+zpu_first_im49:
+        firstimX 49
+zpu_first_im50:
+        firstimX 50
+zpu_first_im51:
+        firstimX 51
+zpu_first_im52:
+        firstimX 52
+zpu_first_im53:
+        firstimX 53
+zpu_first_im54:
+        firstimX 54
+zpu_first_im55:
+        firstimX 55
+zpu_first_im56:
+        firstimX 56
+zpu_first_im57:
+        firstimX 57
+zpu_first_im58:
+        firstimX 58
+zpu_first_im59:
+        firstimX 59
+zpu_first_im60:
+        firstimX 60
+zpu_first_im61:
+        firstimX 61
+zpu_first_im62:
+        firstimX 62
+zpu_first_im63:
+        firstimX 63
+zpu_first_im64:
+        firstimX -64
+zpu_first_im65:
+        firstimX -63
+zpu_first_im66:
+        firstimX -62
+zpu_first_im67:
+        firstimX -61
+zpu_first_im68:
+        firstimX -60
+zpu_first_im69:
+        firstimX -59
+zpu_first_im70:
+        firstimX -58
+zpu_first_im71:
+        firstimX -57
+zpu_first_im72:
+        firstimX -56
+zpu_first_im73:
+        firstimX -55
+zpu_first_im74:
+        firstimX -54
+zpu_first_im75:
+        firstimX -53
+zpu_first_im76:
+        firstimX -52
+zpu_first_im77:
+        firstimX -51
+zpu_first_im78:
+        firstimX -50
+zpu_first_im79:
+        firstimX -49
+zpu_first_im80:
+        firstimX -48
+zpu_first_im81:
+        firstimX -47
+zpu_first_im82:
+        firstimX -46
+zpu_first_im83:
+        firstimX -45
+zpu_first_im84:
+        firstimX -44
+zpu_first_im85:
+        firstimX -43
+zpu_first_im86:
+        firstimX -42
+zpu_first_im87:
+        firstimX -41
+zpu_first_im88:
+        firstimX -40
+zpu_first_im89:
+        firstimX -39
+zpu_first_im90:
+        firstimX -38
+zpu_first_im91:
+        firstimX -37
+zpu_first_im92:
+        firstimX -36
+zpu_first_im93:
+        firstimX -35
+zpu_first_im94:
+        firstimX -34
+zpu_first_im95:
+        firstimX -33
+zpu_first_im96:
+        firstimX -32
+zpu_first_im97:
+        firstimX -31
+zpu_first_im98:
+        firstimX -30
+zpu_first_im99:
+        firstimX -29
+zpu_first_im100:
+        firstimX -28
+zpu_first_im101:
+        firstimX -27
+zpu_first_im102:
+        firstimX -26
+zpu_first_im103:
+        firstimX -25
+zpu_first_im104:
+        firstimX -24
+zpu_first_im105:
+        firstimX -23
+zpu_first_im106:
+        firstimX -22
+zpu_first_im107:
+        firstimX -21
+zpu_first_im108:
+        firstimX -20
+zpu_first_im109:
+        firstimX -19
+zpu_first_im110:
+        firstimX -18
+zpu_first_im111:
+        firstimX -17
+zpu_first_im112:
+        firstimX -16
+zpu_first_im113:
+        firstimX -15
+zpu_first_im114:
+        firstimX -14
+zpu_first_im115:
+        firstimX -13
+zpu_first_im116:
+        firstimX -12
+zpu_first_im117:
+        firstimX -11
+zpu_first_im118:
+        firstimX -10
+zpu_first_im119:
+        firstimX -9
+zpu_first_im120:
+        firstimX -8
+zpu_first_im121:
+        firstimX -7
+zpu_first_im122:
+        firstimX -6
+zpu_first_im123:
+        firstimX -5
+zpu_first_im124:
+        firstimX -4
+zpu_first_im125:
+        firstimX -3
+zpu_first_im126:
+        firstimX -2
+zpu_first_im127:
+        firstimX -1
+
+.macro nextimX val
+        shl $7, %ebx
+        or $\val, %ebx
+        incl %edi
+        jmp .opcode_return
+.endm
+
+zpu_next_im0:
+        nextimX 0
+zpu_next_im1:
+        nextimX 1
+zpu_next_im2:
+        nextimX 2
+zpu_next_im3:
+        nextimX 3
+zpu_next_im4:
+        nextimX 4
+zpu_next_im5:
+        nextimX 5
+zpu_next_im6:
+        nextimX 6
+zpu_next_im7:
+        nextimX 7
+zpu_next_im8:
+        nextimX 8
+zpu_next_im9:
+        nextimX 9
+zpu_next_im10:
+        nextimX 10
+zpu_next_im11:
+        nextimX 11
+zpu_next_im12:
+        nextimX 12
+zpu_next_im13:
+        nextimX 13
+zpu_next_im14:
+        nextimX 14
+zpu_next_im15:
+        nextimX 15
+zpu_next_im16:
+        nextimX 16
+zpu_next_im17:
+        nextimX 17
+zpu_next_im18:
+        nextimX 18
+zpu_next_im19:
+        nextimX 19
+zpu_next_im20:
+        nextimX 20
+zpu_next_im21:
+        nextimX 21
+zpu_next_im22:
+        nextimX 22
+zpu_next_im23:
+        nextimX 23
+zpu_next_im24:
+        nextimX 24
+zpu_next_im25:
+        nextimX 25
+zpu_next_im26:
+        nextimX 26
+zpu_next_im27:
+        nextimX 27
+zpu_next_im28:
+        nextimX 28
+zpu_next_im29:
+        nextimX 29
+zpu_next_im30:
+        nextimX 30
+zpu_next_im31:
+        nextimX 31
+zpu_next_im32:
+        nextimX 32
+zpu_next_im33:
+        nextimX 33
+zpu_next_im34:
+        nextimX 34
+zpu_next_im35:
+        nextimX 35
+zpu_next_im36:
+        nextimX 36
+zpu_next_im37:
+        nextimX 37
+zpu_next_im38:
+        nextimX 38
+zpu_next_im39:
+        nextimX 39
+zpu_next_im40:
+        nextimX 40
+zpu_next_im41:
+        nextimX 41
+zpu_next_im42:
+        nextimX 42
+zpu_next_im43:
+        nextimX 43
+zpu_next_im44:
+        nextimX 44
+zpu_next_im45:
+        nextimX 45
+zpu_next_im46:
+        nextimX 46
+zpu_next_im47:
+        nextimX 47
+zpu_next_im48:
+        nextimX 48
+zpu_next_im49:
+        nextimX 49
+zpu_next_im50:
+        nextimX 50
+zpu_next_im51:
+        nextimX 51
+zpu_next_im52:
+        nextimX 52
+zpu_next_im53:
+        nextimX 53
+zpu_next_im54:
+        nextimX 54
+zpu_next_im55:
+        nextimX 55
+zpu_next_im56:
+        nextimX 56
+zpu_next_im57:
+        nextimX 57
+zpu_next_im58:
+        nextimX 58
+zpu_next_im59:
+        nextimX 59
+zpu_next_im60:
+        nextimX 60
+zpu_next_im61:
+        nextimX 61
+zpu_next_im62:
+        nextimX 62
+zpu_next_im63:
+        nextimX 63
+zpu_next_im64:
+        nextimX 64
+zpu_next_im65:
+        nextimX 65
+zpu_next_im66:
+        nextimX 66
+zpu_next_im67:
+        nextimX 67
+zpu_next_im68:
+        nextimX 68
+zpu_next_im69:
+        nextimX 69
+zpu_next_im70:
+        nextimX 70
+zpu_next_im71:
+        nextimX 71
+zpu_next_im72:
+        nextimX 72
+zpu_next_im73:
+        nextimX 73
+zpu_next_im74:
+        nextimX 74
+zpu_next_im75:
+        nextimX 75
+zpu_next_im76:
+        nextimX 76
+zpu_next_im77:
+        nextimX 77
+zpu_next_im78:
+        nextimX 78
+zpu_next_im79:
+        nextimX 79
+zpu_next_im80:
+        nextimX 80
+zpu_next_im81:
+        nextimX 81
+zpu_next_im82:
+        nextimX 82
+zpu_next_im83:
+        nextimX 83
+zpu_next_im84:
+        nextimX 84
+zpu_next_im85:
+        nextimX 85
+zpu_next_im86:
+        nextimX 86
+zpu_next_im87:
+        nextimX 87
+zpu_next_im88:
+        nextimX 88
+zpu_next_im89:
+        nextimX 89
+zpu_next_im90:
+        nextimX 90
+zpu_next_im91:
+        nextimX 91
+zpu_next_im92:
+        nextimX 92
+zpu_next_im93:
+        nextimX 93
+zpu_next_im94:
+        nextimX 94
+zpu_next_im95:
+        nextimX 95
+zpu_next_im96:
+        nextimX 96
+zpu_next_im97:
+        nextimX 97
+zpu_next_im98:
+        nextimX 98
+zpu_next_im99:
+        nextimX 99
+zpu_next_im100:
+        nextimX 100
+zpu_next_im101:
+        nextimX 101
+zpu_next_im102:
+        nextimX 102
+zpu_next_im103:
+        nextimX 103
+zpu_next_im104:
+        nextimX 104
+zpu_next_im105:
+        nextimX 105
+zpu_next_im106:
+        nextimX 106
+zpu_next_im107:
+        nextimX 107
+zpu_next_im108:
+        nextimX 108
+zpu_next_im109:
+        nextimX 109
+zpu_next_im110:
+        nextimX 110
+zpu_next_im111:
+        nextimX 111
+zpu_next_im112:
+        nextimX 112
+zpu_next_im113:
+        nextimX 113
+zpu_next_im114:
+        nextimX 114
+zpu_next_im115:
+        nextimX 115
+zpu_next_im116:
+        nextimX 116
+zpu_next_im117:
+        nextimX 117
+zpu_next_im118:
+        nextimX 118
+zpu_next_im119:
+        nextimX 119
+zpu_next_im120:
+        nextimX 120
+zpu_next_im121:
+        nextimX 121
+zpu_next_im122:
+        nextimX 122
+zpu_next_im123:
+        nextimX 123
+zpu_next_im124:
+        nextimX 124
+zpu_next_im125:
+        nextimX 125
+zpu_next_im126:
+        nextimX 126
+zpu_next_im127:
+        nextimX 127
+
+.section ".data"
+idimflag:
+        .long 0
+.section ".rodata"
+dispatchtable:
+        .long zpu_ibreak /* opcode 00 */
+        .long zpu_fmul16 /* opcode 01 */
+        .long zpu_pushsp /* opcode 02 */
+        .long zpu_ibreak /* opcode 03 */
+        .long zpu_poppc /* opcode 04 */
+        .long zpu_add /* opcode 05 */
+        .long zpu_and /* opcode 06 */
+        .long zpu_or /* opcode 07 */
+        .long zpu_load /* opcode 08 */
+        .long zpu_not /* opcode 09 */
+        .long zpu_flip /* opcode 0a */
+        .long zpu_nop /* opcode 0b */
+        .long zpu_store /* opcode 0c */
+        .long zpu_popsp /* opcode 0d */
+        .long zpu_ibreak /* opcode 0e */
+        .long zpu_ibreak /* opcode 0f */
+        .long zpu_addsp0 /* opcode 10 */
+        .long zpu_addsp1 /* opcode 11 */
+        .long zpu_addsp2 /* opcode 12 */
+        .long zpu_addsp3 /* opcode 13 */
+        .long zpu_addsp4 /* opcode 14 */
+        .long zpu_addsp5 /* opcode 15 */
+        .long zpu_addsp6 /* opcode 16 */
+        .long zpu_addsp7 /* opcode 17 */
+        .long zpu_addsp8 /* opcode 18 */
+        .long zpu_addsp9 /* opcode 19 */
+        .long zpu_addsp10 /* opcode 1a */
+        .long zpu_addsp11 /* opcode 1b */
+        .long zpu_addsp12 /* opcode 1c */
+        .long zpu_addsp13 /* opcode 1d */
+        .long zpu_addsp14 /* opcode 1e */
+        .long zpu_addsp15 /* opcode 1f */
+        .long zpu_emulate0 /* opcode 20 */
+        .long zpu_emulate1 /* opcode 21 */
+        .long zpu_emulate2 /* opcode 22 */
+        .long zpu_emulate3 /* opcode 23 */
+        .long zpu_emulate4 /* opcode 24 */
+        .long zpu_emulate5 /* opcode 25 */
+        .long zpu_emulate6 /* opcode 26 */
+        .long zpu_emulate7 /* opcode 27 */
+        .long zpu_emulate8 /* opcode 28 */
+        .long zpu_emulate9 /* opcode 29 */
+        .long zpu_emulate10 /* opcode 2a */
+        .long zpu_emulate11 /* opcode 2b */
+        .long zpu_emulate12 /* opcode 2c */
+        .long zpu_emulate13 /* opcode 2d */
+        .long zpu_emulate14 /* opcode 2e */
+        .long zpu_emulate15 /* opcode 2f */
+        .long zpu_emulate16 /* opcode 30 */
+        .long zpu_emulate17 /* opcode 31 */
+        .long zpu_emulate18 /* opcode 32 */
+        .long zpu_emulate19 /* opcode 33 */
+        .long zpu_storeb    /* opcode 34 */
+        .long zpu_emulate21 /* opcode 35 */
+        .long zpu_emulate22 /* opcode 36 */
+        .long zpu_emulate23 /* opcode 37 */
+        .long zpu_emulate24 /* opcode 38 */
+        .long zpu_emulate25 /* opcode 39 */
+        .long zpu_emulate26 /* opcode 3a */
+        .long zpu_emulate27 /* opcode 3b */
+        .long zpu_emulate28 /* opcode 3c */
+        .long zpu_emulate29 /* opcode 3d */
+        .long zpu_emulate30 /* opcode 3e */
+        .long zpu_emulate31 /* opcode 3f */
+
+        .long zpu_storesp16 /* opcode 40 */
+        .long zpu_storesp17 /* opcode 41 */
+        .long zpu_storesp18 /* opcode 42 */
+        .long zpu_storesp19 /* opcode 43 */
+        .long zpu_storesp20 /* opcode 44 */
+        .long zpu_storesp21 /* opcode 45 */
+        .long zpu_storesp22 /* opcode 46 */
+        .long zpu_storesp23 /* opcode 47 */
+        .long zpu_storesp24 /* opcode 48 */
+        .long zpu_storesp25 /* opcode 49 */
+        .long zpu_storesp26 /* opcode 4a */
+        .long zpu_storesp27 /* opcode 4b */
+        .long zpu_storesp28 /* opcode 4c */
+        .long zpu_storesp29 /* opcode 4d */
+        .long zpu_storesp30 /* opcode 4e */
+        .long zpu_storesp31 /* opcode 4f */
+
+        .long zpu_storesp0 /* opcode 50 */
+        .long zpu_storesp1 /* opcode 51 */
+        .long zpu_storesp2 /* opcode 52 */
+        .long zpu_storesp3 /* opcode 53 */
+        .long zpu_storesp4 /* opcode 54 */
+        .long zpu_storesp5 /* opcode 55 */
+        .long zpu_storesp6 /* opcode 56 */
+        .long zpu_storesp7 /* opcode 57 */
+        .long zpu_storesp8 /* opcode 58 */
+        .long zpu_storesp9 /* opcode 59 */
+        .long zpu_storesp10 /* opcode 5a */
+        .long zpu_storesp11 /* opcode 5b */
+        .long zpu_storesp12 /* opcode 5c */
+        .long zpu_storesp13 /* opcode 5d */
+        .long zpu_storesp14 /* opcode 5e */
+        .long zpu_storesp15 /* opcode 5f */
+
+        .long zpu_loadsp16 /* opcode 60 */
+        .long zpu_loadsp17 /* opcode 61 */
+        .long zpu_loadsp18 /* opcode 62 */
+        .long zpu_loadsp19 /* opcode 63 */
+        .long zpu_loadsp20 /* opcode 64 */
+        .long zpu_loadsp21 /* opcode 65 */
+        .long zpu_loadsp22 /* opcode 66 */
+        .long zpu_loadsp23 /* opcode 67 */
+        .long zpu_loadsp24 /* opcode 68 */
+        .long zpu_loadsp25 /* opcode 69 */
+        .long zpu_loadsp26 /* opcode 6a */
+        .long zpu_loadsp27 /* opcode 6b */
+        .long zpu_loadsp28 /* opcode 6c */
+        .long zpu_loadsp29 /* opcode 6d */
+        .long zpu_loadsp30 /* opcode 6e */
+        .long zpu_loadsp31 /* opcode 6f */
+        .long zpu_loadsp0 /* opcode 70 */
+        .long zpu_loadsp1 /* opcode 71 */
+        .long zpu_loadsp2 /* opcode 72 */
+        .long zpu_loadsp3 /* opcode 73 */
+        .long zpu_loadsp4 /* opcode 74 */
+        .long zpu_loadsp5 /* opcode 75 */
+        .long zpu_loadsp6 /* opcode 76 */
+        .long zpu_loadsp7 /* opcode 77 */
+        .long zpu_loadsp8 /* opcode 78 */
+        .long zpu_loadsp9 /* opcode 79 */
+        .long zpu_loadsp10 /* opcode 7a */
+        .long zpu_loadsp11 /* opcode 7b */
+        .long zpu_loadsp12 /* opcode 7c */
+        .long zpu_loadsp13 /* opcode 7d */
+        .long zpu_loadsp14 /* opcode 7e */
+        .long zpu_loadsp15 /* opcode 7f */
+
+        .long zpu_first_im0 /* opcode 80 */
+        .long zpu_first_im1 /* opcode 81 */
+        .long zpu_first_im2 /* opcode 82 */
+        .long zpu_first_im3 /* opcode 83 */
+        .long zpu_first_im4 /* opcode 84 */
+        .long zpu_first_im5 /* opcode 85 */
+        .long zpu_first_im6 /* opcode 86 */
+        .long zpu_first_im7 /* opcode 87 */
+        .long zpu_first_im8 /* opcode 88 */
+        .long zpu_first_im9 /* opcode 89 */
+        .long zpu_first_im10 /* opcode 8a */
+        .long zpu_first_im11 /* opcode 8b */
+        .long zpu_first_im12 /* opcode 8c */
+        .long zpu_first_im13 /* opcode 8d */
+        .long zpu_first_im14 /* opcode 8e */
+        .long zpu_first_im15 /* opcode 8f */
+        .long zpu_first_im16 /* opcode 90 */
+        .long zpu_first_im17 /* opcode 91 */
+        .long zpu_first_im18 /* opcode 92 */
+        .long zpu_first_im19 /* opcode 93 */
+        .long zpu_first_im20 /* opcode 94 */
+        .long zpu_first_im21 /* opcode 95 */
+        .long zpu_first_im22 /* opcode 96 */
+        .long zpu_first_im23 /* opcode 97 */
+        .long zpu_first_im24 /* opcode 98 */
+        .long zpu_first_im25 /* opcode 99 */
+        .long zpu_first_im26 /* opcode 9a */
+        .long zpu_first_im27 /* opcode 9b */
+        .long zpu_first_im28 /* opcode 9c */
+        .long zpu_first_im29 /* opcode 9d */
+        .long zpu_first_im30 /* opcode 9e */
+        .long zpu_first_im31 /* opcode 9f */
+        .long zpu_first_im32 /* opcode a0 */
+        .long zpu_first_im33 /* opcode a1 */
+        .long zpu_first_im34 /* opcode a2 */
+        .long zpu_first_im35 /* opcode a3 */
+        .long zpu_first_im36 /* opcode a4 */
+        .long zpu_first_im37 /* opcode a5 */
+        .long zpu_first_im38 /* opcode a6 */
+        .long zpu_first_im39 /* opcode a7 */
+        .long zpu_first_im40 /* opcode a8 */
+        .long zpu_first_im41 /* opcode a9 */
+        .long zpu_first_im42 /* opcode aa */
+        .long zpu_first_im43 /* opcode ab */
+        .long zpu_first_im44 /* opcode ac */
+        .long zpu_first_im45 /* opcode ad */
+        .long zpu_first_im46 /* opcode ae */
+        .long zpu_first_im47 /* opcode af */
+        .long zpu_first_im48 /* opcode b0 */
+        .long zpu_first_im49 /* opcode b1 */
+        .long zpu_first_im50 /* opcode b2 */
+        .long zpu_first_im51 /* opcode b3 */
+        .long zpu_first_im52 /* opcode b4 */
+        .long zpu_first_im53 /* opcode b5 */
+        .long zpu_first_im54 /* opcode b6 */
+        .long zpu_first_im55 /* opcode b7 */
+        .long zpu_first_im56 /* opcode b8 */
+        .long zpu_first_im57 /* opcode b9 */
+        .long zpu_first_im58 /* opcode ba */
+        .long zpu_first_im59 /* opcode bb */
+        .long zpu_first_im60 /* opcode bc */
+        .long zpu_first_im61 /* opcode bd */
+        .long zpu_first_im62 /* opcode be */
+        .long zpu_first_im63 /* opcode bf */
+
+        .long zpu_first_im64 /* opcode c0 */
+        .long zpu_first_im65 /* opcode c1 */
+        .long zpu_first_im66 /* opcode c2 */
+        .long zpu_first_im67 /* opcode c3 */
+        .long zpu_first_im68 /* opcode c4 */
+        .long zpu_first_im69 /* opcode c5 */
+        .long zpu_first_im70 /* opcode c6 */
+        .long zpu_first_im71 /* opcode c7 */
+        .long zpu_first_im72 /* opcode c8 */
+        .long zpu_first_im73 /* opcode c9 */
+        .long zpu_first_im74 /* opcode ca */
+        .long zpu_first_im75 /* opcode cb */
+        .long zpu_first_im76 /* opcode cc */
+        .long zpu_first_im77 /* opcode cd */
+        .long zpu_first_im78 /* opcode ce */
+        .long zpu_first_im79 /* opcode cf */
+        .long zpu_first_im80 /* opcode d0 */
+        .long zpu_first_im81 /* opcode d1 */
+        .long zpu_first_im82 /* opcode d2 */
+        .long zpu_first_im83 /* opcode d3 */
+        .long zpu_first_im84 /* opcode d4 */
+        .long zpu_first_im85 /* opcode d5 */
+        .long zpu_first_im86 /* opcode d6 */
+        .long zpu_first_im87 /* opcode d7 */
+        .long zpu_first_im88 /* opcode d8 */
+        .long zpu_first_im89 /* opcode d9 */
+        .long zpu_first_im90 /* opcode da */
+        .long zpu_first_im91 /* opcode db */
+        .long zpu_first_im92 /* opcode dc */
+        .long zpu_first_im93 /* opcode dd */
+        .long zpu_first_im94 /* opcode de */
+        .long zpu_first_im95 /* opcode df */
+        .long zpu_first_im96 /* opcode e0 */
+        .long zpu_first_im97 /* opcode e1 */
+        .long zpu_first_im98 /* opcode e2 */
+        .long zpu_first_im99 /* opcode e3 */
+        .long zpu_first_im100 /* opcode e4 */
+        .long zpu_first_im101 /* opcode e5 */
+        .long zpu_first_im102 /* opcode e6 */
+        .long zpu_first_im103 /* opcode e7 */
+        .long zpu_first_im104 /* opcode e8 */
+        .long zpu_first_im105 /* opcode e9 */
+        .long zpu_first_im106 /* opcode ea */
+        .long zpu_first_im107 /* opcode eb */
+        .long zpu_first_im108 /* opcode ec */
+        .long zpu_first_im109 /* opcode ed */
+        .long zpu_first_im110 /* opcode ee */
+        .long zpu_first_im111 /* opcode ef */
+        .long zpu_first_im112 /* opcode f0 */
+        .long zpu_first_im113 /* opcode f1 */
+        .long zpu_first_im114 /* opcode f2 */
+        .long zpu_first_im115 /* opcode f3 */
+        .long zpu_first_im116 /* opcode f4 */
+        .long zpu_first_im117 /* opcode f5 */
+        .long zpu_first_im118 /* opcode f6 */
+        .long zpu_first_im119 /* opcode f7 */
+        .long zpu_first_im120 /* opcode f8 */
+        .long zpu_first_im121 /* opcode f9 */
+        .long zpu_first_im122 /* opcode fa */
+        .long zpu_first_im123 /* opcode fb */
+        .long zpu_first_im124 /* opcode fc */
+        .long zpu_first_im125 /* opcode fd */
+        .long zpu_first_im126 /* opcode fe */
+        .long zpu_first_im127 /* opcode ff */
+/* IDIM version */
+        .long zpu_ibreak /* opcode 00 */
+        .long zpu_ibreak /* opcode 01 */
+        .long zpu_pushsp /* opcode 02 */
+        .long zpu_ibreak /* opcode 03 */
+        .long zpu_poppc /* opcode 04 */
+        .long zpu_add /* opcode 05 */
+        .long zpu_and /* opcode 06 */
+        .long zpu_or /* opcode 07 */
+        .long zpu_load /* opcode 08 */
+        .long zpu_not /* opcode 09 */
+        .long zpu_flip /* opcode 0a */
+        .long zpu_nop /* opcode 0b */
+        .long zpu_store /* opcode 0c */
+        .long zpu_popsp /* opcode 0d */
+        .long zpu_ibreak /* opcode 0e */
+        .long zpu_ibreak /* opcode 0f */
+        .long zpu_addsp0 /* opcode 10 */
+        .long zpu_addsp1 /* opcode 11 */
+        .long zpu_addsp2 /* opcode 12 */
+        .long zpu_addsp3 /* opcode 13 */
+        .long zpu_addsp4 /* opcode 14 */
+        .long zpu_addsp5 /* opcode 15 */
+        .long zpu_addsp6 /* opcode 16 */
+        .long zpu_addsp7 /* opcode 17 */
+        .long zpu_addsp8 /* opcode 18 */
+        .long zpu_addsp9 /* opcode 19 */
+        .long zpu_addsp10 /* opcode 1a */
+        .long zpu_addsp11 /* opcode 1b */
+        .long zpu_addsp12 /* opcode 1c */
+        .long zpu_addsp13 /* opcode 1d */
+        .long zpu_addsp14 /* opcode 1e */
+        .long zpu_addsp15 /* opcode 1f */
+        .long zpu_emulate0 /* opcode 20 */
+        .long zpu_emulate1 /* opcode 21 */
+        .long zpu_emulate2 /* opcode 22 */
+        .long zpu_emulate3 /* opcode 23 */
+        .long zpu_emulate4 /* opcode 24 */
+        .long zpu_emulate5 /* opcode 25 */
+        .long zpu_emulate6 /* opcode 26 */
+        .long zpu_emulate7 /* opcode 27 */
+        .long zpu_emulate8 /* opcode 28 */
+        .long zpu_emulate9 /* opcode 29 */
+        .long zpu_emulate10 /* opcode 2a */
+        .long zpu_emulate11 /* opcode 2b */
+        .long zpu_emulate12 /* opcode 2c */
+        .long zpu_emulate13 /* opcode 2d */
+        .long zpu_emulate14 /* opcode 2e */
+        .long zpu_emulate15 /* opcode 2f */
+        .long zpu_emulate16 /* opcode 30 */
+        .long zpu_emulate17 /* opcode 31 */
+        .long zpu_emulate18 /* opcode 32 */
+        .long zpu_emulate19 /* opcode 33 */
+        .long zpu_emulate20 /* opcode 34 */
+        .long zpu_emulate21 /* opcode 35 */
+        .long zpu_emulate22 /* opcode 36 */
+        .long zpu_emulate23 /* opcode 37 */
+        .long zpu_emulate24 /* opcode 38 */
+        .long zpu_emulate25 /* opcode 39 */
+        .long zpu_emulate26 /* opcode 3a */
+        .long zpu_emulate27 /* opcode 3b */
+        .long zpu_emulate28 /* opcode 3c */
+        .long zpu_emulate29 /* opcode 3d */
+        .long zpu_emulate30 /* opcode 3e */
+        .long zpu_emulate31 /* opcode 3f */
+
+        .long zpu_storesp16 /* opcode 40 */
+        .long zpu_storesp17 /* opcode 41 */
+        .long zpu_storesp18 /* opcode 42 */
+        .long zpu_storesp19 /* opcode 43 */
+        .long zpu_storesp20 /* opcode 44 */
+        .long zpu_storesp21 /* opcode 45 */
+        .long zpu_storesp22 /* opcode 46 */
+        .long zpu_storesp23 /* opcode 47 */
+        .long zpu_storesp24 /* opcode 48 */
+        .long zpu_storesp25 /* opcode 49 */
+        .long zpu_storesp26 /* opcode 4a */
+        .long zpu_storesp27 /* opcode 4b */
+        .long zpu_storesp28 /* opcode 4c */
+        .long zpu_storesp29 /* opcode 4d */
+        .long zpu_storesp30 /* opcode 4e */
+        .long zpu_storesp31 /* opcode 4f */
+
+        .long zpu_storesp0 /* opcode 50 */
+        .long zpu_storesp1 /* opcode 51 */
+        .long zpu_storesp2 /* opcode 52 */
+        .long zpu_storesp3 /* opcode 53 */
+        .long zpu_storesp4 /* opcode 54 */
+        .long zpu_storesp5 /* opcode 55 */
+        .long zpu_storesp6 /* opcode 56 */
+        .long zpu_storesp7 /* opcode 57 */
+        .long zpu_storesp8 /* opcode 58 */
+        .long zpu_storesp9 /* opcode 59 */
+        .long zpu_storesp10 /* opcode 5a */
+        .long zpu_storesp11 /* opcode 5b */
+        .long zpu_storesp12 /* opcode 5c */
+        .long zpu_storesp13 /* opcode 5d */
+        .long zpu_storesp14 /* opcode 5e */
+        .long zpu_storesp15 /* opcode 5f */
+
+
+        .long zpu_loadsp16 /* opcode 60 */
+        .long zpu_loadsp17 /* opcode 61 */
+        .long zpu_loadsp18 /* opcode 62 */
+        .long zpu_loadsp19 /* opcode 63 */
+        .long zpu_loadsp20 /* opcode 64 */
+        .long zpu_loadsp21 /* opcode 65 */
+        .long zpu_loadsp22 /* opcode 66 */
+        .long zpu_loadsp23 /* opcode 67 */
+        .long zpu_loadsp24 /* opcode 68 */
+        .long zpu_loadsp25 /* opcode 69 */
+        .long zpu_loadsp26 /* opcode 6a */
+        .long zpu_loadsp27 /* opcode 6b */
+        .long zpu_loadsp28 /* opcode 6c */
+        .long zpu_loadsp29 /* opcode 6d */
+        .long zpu_loadsp30 /* opcode 6e */
+        .long zpu_loadsp31 /* opcode 6f */
+        .long zpu_loadsp0 /* opcode 70 */
+        .long zpu_loadsp1 /* opcode 71 */
+        .long zpu_loadsp2 /* opcode 72 */
+        .long zpu_loadsp3 /* opcode 73 */
+        .long zpu_loadsp4 /* opcode 74 */
+        .long zpu_loadsp5 /* opcode 75 */
+        .long zpu_loadsp6 /* opcode 76 */
+        .long zpu_loadsp7 /* opcode 77 */
+        .long zpu_loadsp8 /* opcode 78 */
+        .long zpu_loadsp9 /* opcode 79 */
+        .long zpu_loadsp10 /* opcode 7a */
+        .long zpu_loadsp11 /* opcode 7b */
+        .long zpu_loadsp12 /* opcode 7c */
+        .long zpu_loadsp13 /* opcode 7d */
+        .long zpu_loadsp14 /* opcode 7e */
+        .long zpu_loadsp15 /* opcode 7f */
+
+        .long zpu_next_im0 /* opcode 80 */
+        .long zpu_next_im1 /* opcode 81 */
+        .long zpu_next_im2 /* opcode 82 */
+        .long zpu_next_im3 /* opcode 83 */
+        .long zpu_next_im4 /* opcode 84 */
+        .long zpu_next_im5 /* opcode 85 */
+        .long zpu_next_im6 /* opcode 86 */
+        .long zpu_next_im7 /* opcode 87 */
+        .long zpu_next_im8 /* opcode 88 */
+        .long zpu_next_im9 /* opcode 89 */
+        .long zpu_next_im10 /* opcode 8a */
+        .long zpu_next_im11 /* opcode 8b */
+        .long zpu_next_im12 /* opcode 8c */
+        .long zpu_next_im13 /* opcode 8d */
+        .long zpu_next_im14 /* opcode 8e */
+        .long zpu_next_im15 /* opcode 8f */
+        .long zpu_next_im16 /* opcode 90 */
+        .long zpu_next_im17 /* opcode 91 */
+        .long zpu_next_im18 /* opcode 92 */
+        .long zpu_next_im19 /* opcode 93 */
+        .long zpu_next_im20 /* opcode 94 */
+        .long zpu_next_im21 /* opcode 95 */
+        .long zpu_next_im22 /* opcode 96 */
+        .long zpu_next_im23 /* opcode 97 */
+        .long zpu_next_im24 /* opcode 98 */
+        .long zpu_next_im25 /* opcode 99 */
+        .long zpu_next_im26 /* opcode 9a */
+        .long zpu_next_im27 /* opcode 9b */
+        .long zpu_next_im28 /* opcode 9c */
+        .long zpu_next_im29 /* opcode 9d */
+        .long zpu_next_im30 /* opcode 9e */
+        .long zpu_next_im31 /* opcode 9f */
+        .long zpu_next_im32 /* opcode a0 */
+        .long zpu_next_im33 /* opcode a1 */
+        .long zpu_next_im34 /* opcode a2 */
+        .long zpu_next_im35 /* opcode a3 */
+        .long zpu_next_im36 /* opcode a4 */
+        .long zpu_next_im37 /* opcode a5 */
+        .long zpu_next_im38 /* opcode a6 */
+        .long zpu_next_im39 /* opcode a7 */
+        .long zpu_next_im40 /* opcode a8 */
+        .long zpu_next_im41 /* opcode a9 */
+        .long zpu_next_im42 /* opcode aa */
+        .long zpu_next_im43 /* opcode ab */
+        .long zpu_next_im44 /* opcode ac */
+        .long zpu_next_im45 /* opcode ad */
+        .long zpu_next_im46 /* opcode ae */
+        .long zpu_next_im47 /* opcode af */
+        .long zpu_next_im48 /* opcode b0 */
+        .long zpu_next_im49 /* opcode b1 */
+        .long zpu_next_im50 /* opcode b2 */
+        .long zpu_next_im51 /* opcode b3 */
+        .long zpu_next_im52 /* opcode b4 */
+        .long zpu_next_im53 /* opcode b5 */
+        .long zpu_next_im54 /* opcode b6 */
+        .long zpu_next_im55 /* opcode b7 */
+        .long zpu_next_im56 /* opcode b8 */
+        .long zpu_next_im57 /* opcode b9 */
+        .long zpu_next_im58 /* opcode ba */
+        .long zpu_next_im59 /* opcode bb */
+        .long zpu_next_im60 /* opcode bc */
+        .long zpu_next_im61 /* opcode bd */
+        .long zpu_next_im62 /* opcode be */
+        .long zpu_next_im63 /* opcode bf */
+
+        .long zpu_next_im64 /* opcode c0 */
+        .long zpu_next_im65 /* opcode c1 */
+        .long zpu_next_im66 /* opcode c2 */
+        .long zpu_next_im67 /* opcode c3 */
+        .long zpu_next_im68 /* opcode c4 */
+        .long zpu_next_im69 /* opcode c5 */
+        .long zpu_next_im70 /* opcode c6 */
+        .long zpu_next_im71 /* opcode c7 */
+        .long zpu_next_im72 /* opcode c8 */
+        .long zpu_next_im73 /* opcode c9 */
+        .long zpu_next_im74 /* opcode ca */
+        .long zpu_next_im75 /* opcode cb */
+        .long zpu_next_im76 /* opcode cc */
+        .long zpu_next_im77 /* opcode cd */
+        .long zpu_next_im78 /* opcode ce */
+        .long zpu_next_im79 /* opcode cf */
+        .long zpu_next_im80 /* opcode d0 */
+        .long zpu_next_im81 /* opcode d1 */
+        .long zpu_next_im82 /* opcode d2 */
+        .long zpu_next_im83 /* opcode d3 */
+        .long zpu_next_im84 /* opcode d4 */
+        .long zpu_next_im85 /* opcode d5 */
+        .long zpu_next_im86 /* opcode d6 */
+        .long zpu_next_im87 /* opcode d7 */
+        .long zpu_next_im88 /* opcode d8 */
+        .long zpu_next_im89 /* opcode d9 */
+        .long zpu_next_im90 /* opcode da */
+        .long zpu_next_im91 /* opcode db */
+        .long zpu_next_im92 /* opcode dc */
+        .long zpu_next_im93 /* opcode dd */
+        .long zpu_next_im94 /* opcode de */
+        .long zpu_next_im95 /* opcode df */
+        .long zpu_next_im96 /* opcode e0 */
+        .long zpu_next_im97 /* opcode e1 */
+        .long zpu_next_im98 /* opcode e2 */
+        .long zpu_next_im99 /* opcode e3 */
+        .long zpu_next_im100 /* opcode e4 */
+        .long zpu_next_im101 /* opcode e5 */
+        .long zpu_next_im102 /* opcode e6 */
+        .long zpu_next_im103 /* opcode e7 */
+        .long zpu_next_im104 /* opcode e8 */
+        .long zpu_next_im105 /* opcode e9 */
+        .long zpu_next_im106 /* opcode ea */
+        .long zpu_next_im107 /* opcode eb */
+        .long zpu_next_im108 /* opcode ec */
+        .long zpu_next_im109 /* opcode ed */
+        .long zpu_next_im110 /* opcode ee */
+        .long zpu_next_im111 /* opcode ef */
+        .long zpu_next_im112 /* opcode f0 */
+        .long zpu_next_im113 /* opcode f1 */
+        .long zpu_next_im114 /* opcode f2 */
+        .long zpu_next_im115 /* opcode f3 */
+        .long zpu_next_im116 /* opcode f4 */
+        .long zpu_next_im117 /* opcode f5 */
+        .long zpu_next_im118 /* opcode f6 */
+        .long zpu_next_im119 /* opcode f7 */
+        .long zpu_next_im120 /* opcode f8 */
+        .long zpu_next_im121 /* opcode f9 */
+        .long zpu_next_im122 /* opcode fa */
+        .long zpu_next_im123 /* opcode fb */
+        .long zpu_next_im124 /* opcode fc */
+        .long zpu_next_im125 /* opcode fd */
+        .long zpu_next_im126 /* opcode fe */
+        .long zpu_next_im127 /* opcode ff */