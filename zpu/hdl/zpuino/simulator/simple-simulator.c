<<<<<<< HEAD
//#define _GNU_SOURCE
#include <stdio.h>
#include <stdlib.h>
#include <fcntl.h>
#include <sys/signal.h>
#include <sys/time.h>
#include <unistd.h>
#include <sys/stat.h>
#include <sys/socket.h>
#include <sys/un.h>
#include "io.h"
#include <pthread.h>
#include <errno.h>
#include <byteswap.h>
#include <stdarg.h>
#include <dlfcn.h>
#include "zpuinointerface.h"
#include <ctype.h>

#define MEMSIZE 32768
#define STACK_SIZE 2048

unsigned _usp=0;

unsigned char _memory[MEMSIZE];
unsigned char _stack[STACK_SIZE];


unsigned _tickgranularity=32;
unsigned _currenttickgranularity;

unsigned int _upc=0;
unsigned int do_interrupt=0;
//unsigned int cnt=0;

static struct timeval halted;

unsigned int request_halt=1; // Set to '1' to halt ZPU
static unsigned int do_exit=0;

pthread_cond_t zpu_halted_cond = PTHREAD_COND_INITIALIZER;
pthread_mutex_t zpu_halted_lock = PTHREAD_MUTEX_INITIALIZER;
static unsigned int zpu_halted_flag=0;

pthread_cond_t zpu_resume_cond = PTHREAD_COND_INITIALIZER;
pthread_mutex_t zpu_resume_lock = PTHREAD_MUTEX_INITIALIZER;
static unsigned int zpu_resume_flag=0;

extern unsigned int execute();


int programmer_sockfd;
int programmer_client_sockfd;
int programmer_connected=0;

extern void zpu_halt();
extern void zpu_reset();
extern void zpu_resume();

void sign(int s);

void zpudebug(const char *fmt,...)
{
	va_list ap;
	va_start(ap,fmt);
	printf("[0x%08x] ",_upc);
	vprintf(fmt,ap);
	va_end(ap);
}


void tick(unsigned int delta)
{
	zpuino_tick(delta);
}

void trace(unsigned int pc, unsigned int sp, unsigned int top)
{
    unsigned int *spalign  = (unsigned int*)&_stack[0];
		//	if (pc < 0x40 || pc >=0x400) {
		if (sp > sizeof(_stack)) {
				printf("Access beyond end of stack 0x%08x\n",sp);
				fflush(stdout);
				abort();
		}
		printf("0x%07X 0x%02X 0x%08X 0x%08X 0x%08X 0x?u 0x%016x\n", pc,
			   _memory[pc], sp,
			   top,
			   bswap_32(spalign[ (sp/4) + 1] ),//*(unsigned int*)&_stack[sp+4]),
			   zpuino_get_tick_count()
			  );
		fflush(stdout);
//	}
}

void perform_io()
{
	if (do_exit)
		exit(0);
}

int help()
{
	printf("Invalid usage.\n");
	printf("Please use: zpuinosimulator bootloader.bin\n"
		   "See also specific device information.\n");
	return -1;
}

void *zpu_thread(void*data)
{
	int r;
	do {
		r = execute();
		if (r==0) { // Requested halt

			pthread_mutex_lock(&zpu_halted_lock);
			zpu_halted_flag=1;
			pthread_mutex_unlock(&zpu_halted_lock);
			pthread_cond_broadcast(&zpu_halted_cond);
			// Wait for resume
			printf("ZPU core halted\n");
			pthread_mutex_lock(&zpu_resume_lock);
			while (!zpu_resume_flag)
				pthread_cond_wait(&zpu_resume_cond,&zpu_resume_lock);
			zpu_resume_flag=0;
			pthread_mutex_lock(&zpu_halted_lock);
			zpu_halted_flag=0;
			pthread_mutex_unlock(&zpu_halted_lock);
			
			pthread_mutex_unlock(&zpu_resume_lock);
			if (do_exit)
				return NULL;
		} else {
			// We caught a BREAK instruction
			printf("BREAK instruction, PC %08x SP %08x\n",_upc,_usp);
			abort();
		}
	} while(1);
	return NULL;
}

void zpu_halt()
{
	printf("Requesting halt\n");
	pthread_mutex_lock(&zpu_halted_lock);
	request_halt=1;

	while (!zpu_halted_flag)
		pthread_cond_wait(&zpu_halted_cond, &zpu_halted_lock);

	// TODO - improve this.
    printf("cond wait on halt\n");
	//zpu_halted_flag=0;
	request_halt=0;

	gettimeofday(&halted,NULL);

	pthread_mutex_unlock(&zpu_halted_lock);

	gui_notify_zpu_halted();
}

void zpu_resume()
{
	pthread_mutex_lock(&zpu_resume_lock);
	zpu_resume_flag=1;
	pthread_mutex_unlock(&zpu_resume_lock);
	pthread_cond_broadcast(&zpu_resume_cond);
	zpuino_clock_start_from_halted(&halted);
	gui_notify_zpu_resumed();
}

unsigned get_initial_stack_location()
{
	return STACK_SIZE - 8;//0x7FF8;
}

void zpu_reset()
{
	/* Call this only after halting the ZPU */
	_usp=get_initial_stack_location();
	_upc=0;
	do_interrupt=0;
	//cnt=0;
}


int try_load(int slot, const char *name, const char*path, int argc, char **argv)
{
	/*char *rp;
	void *dl;
	zpuino_device_t* (*getdevice)();
    zpuino_device_t*dev;

	asprintf(&rp,"%s/libzpuinodevice_%s.so", path, name);
	fprintf(stderr,"SIMULATOR: Try loading %s\n", rp);

	dl = dlopen(rp,RTLD_NOW);
	free(rp);

	if (NULL==dl) {
		fprintf(stderr,"SIMULATOR: Cannot dlopen: %s\n",dlerror());
		return -1;
	}

	getdevice = dlsym(dl,"get_device");
	if (NULL==getdevice) {
		fprintf(stderr,"SIMULATOR: Cannot dlsym: %s\n",dlerror());
		return -1;
	}

	if ((dev=getdevice()) ==NULL) {
		dlclose(dl);
		return -1;
	}
	*/
	zpuino_device_t *dev = zpuino_find_device_by_name(name);
	if (NULL==dev) {
		fprintf(stderr,"SIMULATOR: cannot load device %s: no such device\n",name);
		return-1;
	}


	// Initialize
	if (dev->init) {
		if (dev->init(argc,argv)<0)
			return -1;
	}

	// Map

	zpuino_io_set_device(slot, dev);

	if (dev->read)
		zpuino_io_set_read_func( slot, dev->read );
	if (dev->write)
		zpuino_io_set_write_func( slot, dev->write );

	return 0;
}

int load_device(int slot, const char *name, int argc, char **argv)
{
	/*if (try_load(slot,name,"devices/.libs/",argc,argv)==0)
		return 0;

	if (try_load(slot,name,ZPUINO_LIBDIR,argc,argv)==0)
		return 0;

	fprintf(stderr,"SIMULATOR: cannot load device for '%s'\n", name);
	*/
	return try_load(slot, name, "", argc, argv);
	return -1;
}

void chomp(char *l)
{
	char *p=l + strlen(l);
	if (p==l)
		return;
	p--;

	while (p!=l) {
		if (!isspace(*p))
			return;
		*p='\0';
		p--;
	}
}

int load_device_map(const char *file)
{
	char line[512];
	char *lptr;
	char *tokens[64];
	int tindex=0;

	FILE *fdevice = fopen(file,"r");
	if (NULL==fdevice) {
		perror("fopen");
		return -1;
	}

	while (fgets(line,sizeof(line),fdevice)) {
		// Chomp
		chomp(line);
		lptr=line;
		tindex=0;

		while (*lptr && isspace(*lptr))
			lptr++;
		if (!*lptr || *lptr=='#')
			continue;
		// Tokenize
		tokens[tindex++] = strtok(lptr,",");
		while ( (tokens[tindex++]=strtok(NULL,",") ) );

		if (tindex<3) {
			fprintf(stderr,"SIMULATOR: Invalid line in device.map\n");
			return -1;
		}
		// Load
		if (load_device(atoi(tokens[0]), tokens[1], tindex-3, &tokens[2])<0) {
			return -1;
		}
	}
	return 0;
}


int main(int argc,char **argv)
{
	pthread_t zputhread;
	pthread_attr_t zputhreadattr;
	void *ret;

	if (argc<2) {
		return help();
	}

	poll_init();

	gui_init();

	zpuino_interface_init();

	if (load_device_map("device.map")<0) {
		fprintf(stderr,"SIMULATOR: Error loading device map\n");
		return -1;
	}

	int infile = open(argv[1],O_RDONLY);
	read(infile,_memory,32768);
	close(infile);

	zpuino_io_post_init();
	gui_post_init();
	// Spawn terminal
 /*
	int pid;
	switch(pid=vfork()) {
	case 0:
		return execl("./terminal/terminal","terminal",uart_get_slave_name(),NULL);
	default:
		break;
	}
   */
/*	if (setup_programmer_port()<0)
		return -1;
  */
	signal(SIGINT,&sign);

	_usp=get_initial_stack_location();

	zpuino_clock_start();

	// start processing thread
	pthread_attr_init(&zputhreadattr);
	pthread_create(&zputhread,&zputhreadattr, zpu_thread, NULL);

	zpu_halt();

	poll_loop();

	pthread_join(zputhread,&ret);

	return 0;
}
=======
//#define _GNU_SOURCE
#include <stdio.h>
#include <stdlib.h>
#include <fcntl.h>
#include <sys/signal.h>
#include <sys/time.h>
#include <unistd.h>
#include <sys/stat.h>
#include <sys/socket.h>
#include <sys/un.h>
#include "io.h"
#include <pthread.h>
#include <errno.h>
#include <byteswap.h>
#include <stdarg.h>
#include <dlfcn.h>
#include "zpuinointerface.h"
#include <ctype.h>

#define MEMSIZE 32768
#define STACK_SIZE 2048

unsigned _usp=0;

unsigned char _memory[MEMSIZE];
unsigned char _stack[STACK_SIZE];


unsigned _tickgranularity=32;
unsigned _currenttickgranularity;

unsigned int _upc=0;
unsigned int do_interrupt=0;
//unsigned int cnt=0;

static struct timeval halted;

unsigned int request_halt=1; // Set to '1' to halt ZPU
static unsigned int do_exit=0;

pthread_cond_t zpu_halted_cond = PTHREAD_COND_INITIALIZER;
pthread_mutex_t zpu_halted_lock = PTHREAD_MUTEX_INITIALIZER;
static unsigned int zpu_halted_flag=0;

pthread_cond_t zpu_resume_cond = PTHREAD_COND_INITIALIZER;
pthread_mutex_t zpu_resume_lock = PTHREAD_MUTEX_INITIALIZER;
static unsigned int zpu_resume_flag=0;

extern unsigned int execute();


int programmer_sockfd;
int programmer_client_sockfd;
int programmer_connected=0;

extern void zpu_halt();
extern void zpu_reset();
extern void zpu_resume();

void sign(int s);

void zpudebug(const char *fmt,...)
{
	va_list ap;
	va_start(ap,fmt);
	printf("[0x%08x] ",_upc);
	vprintf(fmt,ap);
	va_end(ap);
}


void tick(unsigned int delta)
{
	zpuino_tick(delta);
}

void trace(unsigned int pc, unsigned int sp, unsigned int top)
{
    unsigned int *spalign  = (unsigned int*)&_stack[0];
		//	if (pc < 0x40 || pc >=0x400) {
		if (sp > sizeof(_stack)) {
				printf("Access beyond end of stack 0x%08x\n",sp);
				fflush(stdout);
				abort();
		}
		printf("0x%07X 0x%02X 0x%08X 0x%08X 0x%08X 0x?u 0x%016x\n", pc,
			   _memory[pc], sp,
			   top,
			   bswap_32(spalign[ (sp/4) + 1] ),//*(unsigned int*)&_stack[sp+4]),
			   zpuino_get_tick_count()
			  );
		fflush(stdout);
//	}
}

void perform_io()
{
	if (do_exit)
		exit(0);
}

int help()
{
	printf("Invalid usage.\n");
	printf("Please use: zpuinosimulator bootloader.bin\n"
		   "See also specific device information.\n");
	return -1;
}

void *zpu_thread(void*data)
{
	int r;
	do {
		r = execute();
		if (r==0) { // Requested halt

			pthread_mutex_lock(&zpu_halted_lock);
			zpu_halted_flag=1;
			pthread_mutex_unlock(&zpu_halted_lock);
			pthread_cond_broadcast(&zpu_halted_cond);
			// Wait for resume
			printf("ZPU core halted\n");
			pthread_mutex_lock(&zpu_resume_lock);
			while (!zpu_resume_flag)
				pthread_cond_wait(&zpu_resume_cond,&zpu_resume_lock);
			zpu_resume_flag=0;
			pthread_mutex_lock(&zpu_halted_lock);
			zpu_halted_flag=0;
			pthread_mutex_unlock(&zpu_halted_lock);
			
			pthread_mutex_unlock(&zpu_resume_lock);
			if (do_exit)
				return NULL;
		} else {
			// We caught a BREAK instruction
			printf("BREAK instruction, PC %08x SP %08x\n",_upc,_usp);
			abort();
		}
	} while(1);
	return NULL;
}

void zpu_halt()
{
	printf("Requesting halt\n");
	pthread_mutex_lock(&zpu_halted_lock);
	request_halt=1;

	while (!zpu_halted_flag)
		pthread_cond_wait(&zpu_halted_cond, &zpu_halted_lock);

	// TODO - improve this.
    printf("cond wait on halt\n");
	//zpu_halted_flag=0;
	request_halt=0;

	gettimeofday(&halted,NULL);

	pthread_mutex_unlock(&zpu_halted_lock);

	gui_notify_zpu_halted();
}

void zpu_resume()
{
	pthread_mutex_lock(&zpu_resume_lock);
	zpu_resume_flag=1;
	pthread_mutex_unlock(&zpu_resume_lock);
	pthread_cond_broadcast(&zpu_resume_cond);
	zpuino_clock_start_from_halted(&halted);
	gui_notify_zpu_resumed();
}

unsigned get_initial_stack_location()
{
	return STACK_SIZE - 8;//0x7FF8;
}

void zpu_reset()
{
	/* Call this only after halting the ZPU */
	_usp=get_initial_stack_location();
	_upc=0;
	do_interrupt=0;
	//cnt=0;
}


int try_load(int slot, const char *name, const char*path, int argc, char **argv)
{
	/*char *rp;
	void *dl;
	zpuino_device_t* (*getdevice)();
    zpuino_device_t*dev;

	asprintf(&rp,"%s/libzpuinodevice_%s.so", path, name);
	fprintf(stderr,"SIMULATOR: Try loading %s\n", rp);

	dl = dlopen(rp,RTLD_NOW);
	free(rp);

	if (NULL==dl) {
		fprintf(stderr,"SIMULATOR: Cannot dlopen: %s\n",dlerror());
		return -1;
	}

	getdevice = dlsym(dl,"get_device");
	if (NULL==getdevice) {
		fprintf(stderr,"SIMULATOR: Cannot dlsym: %s\n",dlerror());
		return -1;
	}

	if ((dev=getdevice()) ==NULL) {
		dlclose(dl);
		return -1;
	}
	*/
	zpuino_device_t *dev = zpuino_find_device_by_name(name);
	if (NULL==dev) {
		fprintf(stderr,"SIMULATOR: cannot load device %s: no such device\n",name);
		return-1;
	}


	// Initialize
	if (dev->init) {
		if (dev->init(argc,argv)<0)
			return -1;
	}

	// Map

	zpuino_io_set_device(slot, dev);

	if (dev->read)
		zpuino_io_set_read_func( slot, dev->read );
	if (dev->write)
		zpuino_io_set_write_func( slot, dev->write );

	return 0;
}

int load_device(int slot, const char *name, int argc, char **argv)
{
	/*if (try_load(slot,name,"devices/.libs/",argc,argv)==0)
		return 0;

	if (try_load(slot,name,ZPUINO_LIBDIR,argc,argv)==0)
		return 0;

	fprintf(stderr,"SIMULATOR: cannot load device for '%s'\n", name);
	*/
	return try_load(slot, name, "", argc, argv);
	return -1;
}

void chomp(char *l)
{
	char *p=l + strlen(l);
	if (p==l)
		return;
	p--;

	while (p!=l) {
		if (!isspace(*p))
			return;
		*p='\0';
		p--;
	}
}

int load_device_map(const char *file)
{
	char line[512];
	char *lptr;
	char *tokens[64];
	int tindex=0;

	FILE *fdevice = fopen(file,"r");
	if (NULL==fdevice) {
		perror("fopen");
		return -1;
	}

	while (fgets(line,sizeof(line),fdevice)) {
		// Chomp
		chomp(line);
		lptr=line;
		tindex=0;

		while (*lptr && isspace(*lptr))
			lptr++;
		if (!*lptr || *lptr=='#')
			continue;
		// Tokenize
		tokens[tindex++] = strtok(lptr,",");
		while ( (tokens[tindex++]=strtok(NULL,",") ) );

		if (tindex<3) {
			fprintf(stderr,"SIMULATOR: Invalid line in device.map\n");
			return -1;
		}
		// Load
		if (load_device(atoi(tokens[0]), tokens[1], tindex-3, &tokens[2])<0) {
			return -1;
		}
	}
	return 0;
}


int main(int argc,char **argv)
{
	pthread_t zputhread;
	pthread_attr_t zputhreadattr;
	void *ret;

	if (argc<2) {
		return help();
	}

	poll_init();

	gui_init();

	zpuino_interface_init();

	if (load_device_map("device.map")<0) {
		fprintf(stderr,"SIMULATOR: Error loading device map\n");
		return -1;
	}

	int infile = open(argv[1],O_RDONLY);
	read(infile,_memory,32768);
	close(infile);

	zpuino_io_post_init();
	gui_post_init();
	// Spawn terminal
 /*
	int pid;
	switch(pid=vfork()) {
	case 0:
		return execl("./terminal/terminal","terminal",uart_get_slave_name(),NULL);
	default:
		break;
	}
   */
/*	if (setup_programmer_port()<0)
		return -1;
  */
	signal(SIGINT,&sign);

	_usp=get_initial_stack_location();

	zpuino_clock_start();

	// start processing thread
	pthread_attr_init(&zputhreadattr);
	pthread_create(&zputhread,&zputhreadattr, zpu_thread, NULL);

	zpu_halt();

	poll_loop();

	pthread_join(zputhread,&ret);

	return 0;
}
>>>>>>> c880a212
<|MERGE_RESOLUTION|>--- conflicted
+++ resolved
@@ -1,741 +1,396 @@
-<<<<<<< HEAD
-//#define _GNU_SOURCE
-#include <stdio.h>
-#include <stdlib.h>
-#include <fcntl.h>
-#include <sys/signal.h>
-#include <sys/time.h>
-#include <unistd.h>
-#include <sys/stat.h>
-#include <sys/socket.h>
-#include <sys/un.h>
-#include "io.h"
-#include <pthread.h>
-#include <errno.h>
-#include <byteswap.h>
-#include <stdarg.h>
-#include <dlfcn.h>
-#include "zpuinointerface.h"
-#include <ctype.h>
-
-#define MEMSIZE 32768
-#define STACK_SIZE 2048
-
-unsigned _usp=0;
-
-unsigned char _memory[MEMSIZE];
-unsigned char _stack[STACK_SIZE];
-
-
-unsigned _tickgranularity=32;
-unsigned _currenttickgranularity;
-
-unsigned int _upc=0;
-unsigned int do_interrupt=0;
-//unsigned int cnt=0;
-
-static struct timeval halted;
-
-unsigned int request_halt=1; // Set to '1' to halt ZPU
-static unsigned int do_exit=0;
-
-pthread_cond_t zpu_halted_cond = PTHREAD_COND_INITIALIZER;
-pthread_mutex_t zpu_halted_lock = PTHREAD_MUTEX_INITIALIZER;
-static unsigned int zpu_halted_flag=0;
-
-pthread_cond_t zpu_resume_cond = PTHREAD_COND_INITIALIZER;
-pthread_mutex_t zpu_resume_lock = PTHREAD_MUTEX_INITIALIZER;
-static unsigned int zpu_resume_flag=0;
-
-extern unsigned int execute();
-
-
-int programmer_sockfd;
-int programmer_client_sockfd;
-int programmer_connected=0;
-
-extern void zpu_halt();
-extern void zpu_reset();
-extern void zpu_resume();
-
-void sign(int s);
-
-void zpudebug(const char *fmt,...)
-{
-	va_list ap;
-	va_start(ap,fmt);
-	printf("[0x%08x] ",_upc);
-	vprintf(fmt,ap);
-	va_end(ap);
-}
-
-
-void tick(unsigned int delta)
-{
-	zpuino_tick(delta);
-}
-
-void trace(unsigned int pc, unsigned int sp, unsigned int top)
-{
-    unsigned int *spalign  = (unsigned int*)&_stack[0];
-		//	if (pc < 0x40 || pc >=0x400) {
-		if (sp > sizeof(_stack)) {
-				printf("Access beyond end of stack 0x%08x\n",sp);
-				fflush(stdout);
-				abort();
-		}
-		printf("0x%07X 0x%02X 0x%08X 0x%08X 0x%08X 0x?u 0x%016x\n", pc,
-			   _memory[pc], sp,
-			   top,
-			   bswap_32(spalign[ (sp/4) + 1] ),//*(unsigned int*)&_stack[sp+4]),
-			   zpuino_get_tick_count()
-			  );
-		fflush(stdout);
-//	}
-}
-
-void perform_io()
-{
-	if (do_exit)
-		exit(0);
-}
-
-int help()
-{
-	printf("Invalid usage.\n");
-	printf("Please use: zpuinosimulator bootloader.bin\n"
-		   "See also specific device information.\n");
-	return -1;
-}
-
-void *zpu_thread(void*data)
-{
-	int r;
-	do {
-		r = execute();
-		if (r==0) { // Requested halt
-
-			pthread_mutex_lock(&zpu_halted_lock);
-			zpu_halted_flag=1;
-			pthread_mutex_unlock(&zpu_halted_lock);
-			pthread_cond_broadcast(&zpu_halted_cond);
-			// Wait for resume
-			printf("ZPU core halted\n");
-			pthread_mutex_lock(&zpu_resume_lock);
-			while (!zpu_resume_flag)
-				pthread_cond_wait(&zpu_resume_cond,&zpu_resume_lock);
-			zpu_resume_flag=0;
-			pthread_mutex_lock(&zpu_halted_lock);
-			zpu_halted_flag=0;
-			pthread_mutex_unlock(&zpu_halted_lock);
-			
-			pthread_mutex_unlock(&zpu_resume_lock);
-			if (do_exit)
-				return NULL;
-		} else {
-			// We caught a BREAK instruction
-			printf("BREAK instruction, PC %08x SP %08x\n",_upc,_usp);
-			abort();
-		}
-	} while(1);
-	return NULL;
-}
-
-void zpu_halt()
-{
-	printf("Requesting halt\n");
-	pthread_mutex_lock(&zpu_halted_lock);
-	request_halt=1;
-
-	while (!zpu_halted_flag)
-		pthread_cond_wait(&zpu_halted_cond, &zpu_halted_lock);
-
-	// TODO - improve this.
-    printf("cond wait on halt\n");
-	//zpu_halted_flag=0;
-	request_halt=0;
-
-	gettimeofday(&halted,NULL);
-
-	pthread_mutex_unlock(&zpu_halted_lock);
-
-	gui_notify_zpu_halted();
-}
-
-void zpu_resume()
-{
-	pthread_mutex_lock(&zpu_resume_lock);
-	zpu_resume_flag=1;
-	pthread_mutex_unlock(&zpu_resume_lock);
-	pthread_cond_broadcast(&zpu_resume_cond);
-	zpuino_clock_start_from_halted(&halted);
-	gui_notify_zpu_resumed();
-}
-
-unsigned get_initial_stack_location()
-{
-	return STACK_SIZE - 8;//0x7FF8;
-}
-
-void zpu_reset()
-{
-	/* Call this only after halting the ZPU */
-	_usp=get_initial_stack_location();
-	_upc=0;
-	do_interrupt=0;
-	//cnt=0;
-}
-
-
-int try_load(int slot, const char *name, const char*path, int argc, char **argv)
-{
-	/*char *rp;
-	void *dl;
-	zpuino_device_t* (*getdevice)();
-    zpuino_device_t*dev;
-
-	asprintf(&rp,"%s/libzpuinodevice_%s.so", path, name);
-	fprintf(stderr,"SIMULATOR: Try loading %s\n", rp);
-
-	dl = dlopen(rp,RTLD_NOW);
-	free(rp);
-
-	if (NULL==dl) {
-		fprintf(stderr,"SIMULATOR: Cannot dlopen: %s\n",dlerror());
-		return -1;
-	}
-
-	getdevice = dlsym(dl,"get_device");
-	if (NULL==getdevice) {
-		fprintf(stderr,"SIMULATOR: Cannot dlsym: %s\n",dlerror());
-		return -1;
-	}
-
-	if ((dev=getdevice()) ==NULL) {
-		dlclose(dl);
-		return -1;
-	}
-	*/
-	zpuino_device_t *dev = zpuino_find_device_by_name(name);
-	if (NULL==dev) {
-		fprintf(stderr,"SIMULATOR: cannot load device %s: no such device\n",name);
-		return-1;
-	}
-
-
-	// Initialize
-	if (dev->init) {
-		if (dev->init(argc,argv)<0)
-			return -1;
-	}
-
-	// Map
-
-	zpuino_io_set_device(slot, dev);
-
-	if (dev->read)
-		zpuino_io_set_read_func( slot, dev->read );
-	if (dev->write)
-		zpuino_io_set_write_func( slot, dev->write );
-
-	return 0;
-}
-
-int load_device(int slot, const char *name, int argc, char **argv)
-{
-	/*if (try_load(slot,name,"devices/.libs/",argc,argv)==0)
-		return 0;
-
-	if (try_load(slot,name,ZPUINO_LIBDIR,argc,argv)==0)
-		return 0;
-
-	fprintf(stderr,"SIMULATOR: cannot load device for '%s'\n", name);
-	*/
-	return try_load(slot, name, "", argc, argv);
-	return -1;
-}
-
-void chomp(char *l)
-{
-	char *p=l + strlen(l);
-	if (p==l)
-		return;
-	p--;
-
-	while (p!=l) {
-		if (!isspace(*p))
-			return;
-		*p='\0';
-		p--;
-	}
-}
-
-int load_device_map(const char *file)
-{
-	char line[512];
-	char *lptr;
-	char *tokens[64];
-	int tindex=0;
-
-	FILE *fdevice = fopen(file,"r");
-	if (NULL==fdevice) {
-		perror("fopen");
-		return -1;
-	}
-
-	while (fgets(line,sizeof(line),fdevice)) {
-		// Chomp
-		chomp(line);
-		lptr=line;
-		tindex=0;
-
-		while (*lptr && isspace(*lptr))
-			lptr++;
-		if (!*lptr || *lptr=='#')
-			continue;
-		// Tokenize
-		tokens[tindex++] = strtok(lptr,",");
-		while ( (tokens[tindex++]=strtok(NULL,",") ) );
-
-		if (tindex<3) {
-			fprintf(stderr,"SIMULATOR: Invalid line in device.map\n");
-			return -1;
-		}
-		// Load
-		if (load_device(atoi(tokens[0]), tokens[1], tindex-3, &tokens[2])<0) {
-			return -1;
-		}
-	}
-	return 0;
-}
-
-
-int main(int argc,char **argv)
-{
-	pthread_t zputhread;
-	pthread_attr_t zputhreadattr;
-	void *ret;
-
-	if (argc<2) {
-		return help();
-	}
-
-	poll_init();
-
-	gui_init();
-
-	zpuino_interface_init();
-
-	if (load_device_map("device.map")<0) {
-		fprintf(stderr,"SIMULATOR: Error loading device map\n");
-		return -1;
-	}
-
-	int infile = open(argv[1],O_RDONLY);
-	read(infile,_memory,32768);
-	close(infile);
-
-	zpuino_io_post_init();
-	gui_post_init();
-	// Spawn terminal
- /*
-	int pid;
-	switch(pid=vfork()) {
-	case 0:
-		return execl("./terminal/terminal","terminal",uart_get_slave_name(),NULL);
-	default:
-		break;
-	}
-   */
-/*	if (setup_programmer_port()<0)
-		return -1;
-  */
-	signal(SIGINT,&sign);
-
-	_usp=get_initial_stack_location();
-
-	zpuino_clock_start();
-
-	// start processing thread
-	pthread_attr_init(&zputhreadattr);
-	pthread_create(&zputhread,&zputhreadattr, zpu_thread, NULL);
-
-	zpu_halt();
-
-	poll_loop();
-
-	pthread_join(zputhread,&ret);
-
-	return 0;
-}
-=======
-//#define _GNU_SOURCE
-#include <stdio.h>
-#include <stdlib.h>
-#include <fcntl.h>
-#include <sys/signal.h>
-#include <sys/time.h>
-#include <unistd.h>
-#include <sys/stat.h>
-#include <sys/socket.h>
-#include <sys/un.h>
-#include "io.h"
-#include <pthread.h>
-#include <errno.h>
-#include <byteswap.h>
-#include <stdarg.h>
-#include <dlfcn.h>
-#include "zpuinointerface.h"
-#include <ctype.h>
-
-#define MEMSIZE 32768
-#define STACK_SIZE 2048
-
-unsigned _usp=0;
-
-unsigned char _memory[MEMSIZE];
-unsigned char _stack[STACK_SIZE];
-
-
-unsigned _tickgranularity=32;
-unsigned _currenttickgranularity;
-
-unsigned int _upc=0;
-unsigned int do_interrupt=0;
-//unsigned int cnt=0;
-
-static struct timeval halted;
-
-unsigned int request_halt=1; // Set to '1' to halt ZPU
-static unsigned int do_exit=0;
-
-pthread_cond_t zpu_halted_cond = PTHREAD_COND_INITIALIZER;
-pthread_mutex_t zpu_halted_lock = PTHREAD_MUTEX_INITIALIZER;
-static unsigned int zpu_halted_flag=0;
-
-pthread_cond_t zpu_resume_cond = PTHREAD_COND_INITIALIZER;
-pthread_mutex_t zpu_resume_lock = PTHREAD_MUTEX_INITIALIZER;
-static unsigned int zpu_resume_flag=0;
-
-extern unsigned int execute();
-
-
-int programmer_sockfd;
-int programmer_client_sockfd;
-int programmer_connected=0;
-
-extern void zpu_halt();
-extern void zpu_reset();
-extern void zpu_resume();
-
-void sign(int s);
-
-void zpudebug(const char *fmt,...)
-{
-	va_list ap;
-	va_start(ap,fmt);
-	printf("[0x%08x] ",_upc);
-	vprintf(fmt,ap);
-	va_end(ap);
-}
-
-
-void tick(unsigned int delta)
-{
-	zpuino_tick(delta);
-}
-
-void trace(unsigned int pc, unsigned int sp, unsigned int top)
-{
-    unsigned int *spalign  = (unsigned int*)&_stack[0];
-		//	if (pc < 0x40 || pc >=0x400) {
-		if (sp > sizeof(_stack)) {
-				printf("Access beyond end of stack 0x%08x\n",sp);
-				fflush(stdout);
-				abort();
-		}
-		printf("0x%07X 0x%02X 0x%08X 0x%08X 0x%08X 0x?u 0x%016x\n", pc,
-			   _memory[pc], sp,
-			   top,
-			   bswap_32(spalign[ (sp/4) + 1] ),//*(unsigned int*)&_stack[sp+4]),
-			   zpuino_get_tick_count()
-			  );
-		fflush(stdout);
-//	}
-}
-
-void perform_io()
-{
-	if (do_exit)
-		exit(0);
-}
-
-int help()
-{
-	printf("Invalid usage.\n");
-	printf("Please use: zpuinosimulator bootloader.bin\n"
-		   "See also specific device information.\n");
-	return -1;
-}
-
-void *zpu_thread(void*data)
-{
-	int r;
-	do {
-		r = execute();
-		if (r==0) { // Requested halt
-
-			pthread_mutex_lock(&zpu_halted_lock);
-			zpu_halted_flag=1;
-			pthread_mutex_unlock(&zpu_halted_lock);
-			pthread_cond_broadcast(&zpu_halted_cond);
-			// Wait for resume
-			printf("ZPU core halted\n");
-			pthread_mutex_lock(&zpu_resume_lock);
-			while (!zpu_resume_flag)
-				pthread_cond_wait(&zpu_resume_cond,&zpu_resume_lock);
-			zpu_resume_flag=0;
-			pthread_mutex_lock(&zpu_halted_lock);
-			zpu_halted_flag=0;
-			pthread_mutex_unlock(&zpu_halted_lock);
-			
-			pthread_mutex_unlock(&zpu_resume_lock);
-			if (do_exit)
-				return NULL;
-		} else {
-			// We caught a BREAK instruction
-			printf("BREAK instruction, PC %08x SP %08x\n",_upc,_usp);
-			abort();
-		}
-	} while(1);
-	return NULL;
-}
-
-void zpu_halt()
-{
-	printf("Requesting halt\n");
-	pthread_mutex_lock(&zpu_halted_lock);
-	request_halt=1;
-
-	while (!zpu_halted_flag)
-		pthread_cond_wait(&zpu_halted_cond, &zpu_halted_lock);
-
-	// TODO - improve this.
-    printf("cond wait on halt\n");
-	//zpu_halted_flag=0;
-	request_halt=0;
-
-	gettimeofday(&halted,NULL);
-
-	pthread_mutex_unlock(&zpu_halted_lock);
-
-	gui_notify_zpu_halted();
-}
-
-void zpu_resume()
-{
-	pthread_mutex_lock(&zpu_resume_lock);
-	zpu_resume_flag=1;
-	pthread_mutex_unlock(&zpu_resume_lock);
-	pthread_cond_broadcast(&zpu_resume_cond);
-	zpuino_clock_start_from_halted(&halted);
-	gui_notify_zpu_resumed();
-}
-
-unsigned get_initial_stack_location()
-{
-	return STACK_SIZE - 8;//0x7FF8;
-}
-
-void zpu_reset()
-{
-	/* Call this only after halting the ZPU */
-	_usp=get_initial_stack_location();
-	_upc=0;
-	do_interrupt=0;
-	//cnt=0;
-}
-
-
-int try_load(int slot, const char *name, const char*path, int argc, char **argv)
-{
-	/*char *rp;
-	void *dl;
-	zpuino_device_t* (*getdevice)();
-    zpuino_device_t*dev;
-
-	asprintf(&rp,"%s/libzpuinodevice_%s.so", path, name);
-	fprintf(stderr,"SIMULATOR: Try loading %s\n", rp);
-
-	dl = dlopen(rp,RTLD_NOW);
-	free(rp);
-
-	if (NULL==dl) {
-		fprintf(stderr,"SIMULATOR: Cannot dlopen: %s\n",dlerror());
-		return -1;
-	}
-
-	getdevice = dlsym(dl,"get_device");
-	if (NULL==getdevice) {
-		fprintf(stderr,"SIMULATOR: Cannot dlsym: %s\n",dlerror());
-		return -1;
-	}
-
-	if ((dev=getdevice()) ==NULL) {
-		dlclose(dl);
-		return -1;
-	}
-	*/
-	zpuino_device_t *dev = zpuino_find_device_by_name(name);
-	if (NULL==dev) {
-		fprintf(stderr,"SIMULATOR: cannot load device %s: no such device\n",name);
-		return-1;
-	}
-
-
-	// Initialize
-	if (dev->init) {
-		if (dev->init(argc,argv)<0)
-			return -1;
-	}
-
-	// Map
-
-	zpuino_io_set_device(slot, dev);
-
-	if (dev->read)
-		zpuino_io_set_read_func( slot, dev->read );
-	if (dev->write)
-		zpuino_io_set_write_func( slot, dev->write );
-
-	return 0;
-}
-
-int load_device(int slot, const char *name, int argc, char **argv)
-{
-	/*if (try_load(slot,name,"devices/.libs/",argc,argv)==0)
-		return 0;
-
-	if (try_load(slot,name,ZPUINO_LIBDIR,argc,argv)==0)
-		return 0;
-
-	fprintf(stderr,"SIMULATOR: cannot load device for '%s'\n", name);
-	*/
-	return try_load(slot, name, "", argc, argv);
-	return -1;
-}
-
-void chomp(char *l)
-{
-	char *p=l + strlen(l);
-	if (p==l)
-		return;
-	p--;
-
-	while (p!=l) {
-		if (!isspace(*p))
-			return;
-		*p='\0';
-		p--;
-	}
-}
-
-int load_device_map(const char *file)
-{
-	char line[512];
-	char *lptr;
-	char *tokens[64];
-	int tindex=0;
-
-	FILE *fdevice = fopen(file,"r");
-	if (NULL==fdevice) {
-		perror("fopen");
-		return -1;
-	}
-
-	while (fgets(line,sizeof(line),fdevice)) {
-		// Chomp
-		chomp(line);
-		lptr=line;
-		tindex=0;
-
-		while (*lptr && isspace(*lptr))
-			lptr++;
-		if (!*lptr || *lptr=='#')
-			continue;
-		// Tokenize
-		tokens[tindex++] = strtok(lptr,",");
-		while ( (tokens[tindex++]=strtok(NULL,",") ) );
-
-		if (tindex<3) {
-			fprintf(stderr,"SIMULATOR: Invalid line in device.map\n");
-			return -1;
-		}
-		// Load
-		if (load_device(atoi(tokens[0]), tokens[1], tindex-3, &tokens[2])<0) {
-			return -1;
-		}
-	}
-	return 0;
-}
-
-
-int main(int argc,char **argv)
-{
-	pthread_t zputhread;
-	pthread_attr_t zputhreadattr;
-	void *ret;
-
-	if (argc<2) {
-		return help();
-	}
-
-	poll_init();
-
-	gui_init();
-
-	zpuino_interface_init();
-
-	if (load_device_map("device.map")<0) {
-		fprintf(stderr,"SIMULATOR: Error loading device map\n");
-		return -1;
-	}
-
-	int infile = open(argv[1],O_RDONLY);
-	read(infile,_memory,32768);
-	close(infile);
-
-	zpuino_io_post_init();
-	gui_post_init();
-	// Spawn terminal
- /*
-	int pid;
-	switch(pid=vfork()) {
-	case 0:
-		return execl("./terminal/terminal","terminal",uart_get_slave_name(),NULL);
-	default:
-		break;
-	}
-   */
-/*	if (setup_programmer_port()<0)
-		return -1;
-  */
-	signal(SIGINT,&sign);
-
-	_usp=get_initial_stack_location();
-
-	zpuino_clock_start();
-
-	// start processing thread
-	pthread_attr_init(&zputhreadattr);
-	pthread_create(&zputhread,&zputhreadattr, zpu_thread, NULL);
-
-	zpu_halt();
-
-	poll_loop();
-
-	pthread_join(zputhread,&ret);
-
-	return 0;
-}
->>>>>>> c880a212
+//#define _GNU_SOURCE
+#include <stdio.h>
+#include <stdlib.h>
+#include <fcntl.h>
+#include <sys/signal.h>
+#include <sys/time.h>
+#include <unistd.h>
+#include <sys/stat.h>
+#include <sys/socket.h>
+#include <sys/un.h>
+#include "io.h"
+#include <pthread.h>
+#include <errno.h>
+#include <byteswap.h>
+#include <stdarg.h>
+#include <dlfcn.h>
+#include "zpuinointerface.h"
+#include <ctype.h>
+#include "defs.h"
+#include "trace.h"
+
+unsigned char _memory[MEMSIZE];
+unsigned char _stack[STACK_SIZE];
+
+unsigned _usp= MEMSIZE - 8;
+
+unsigned _tickgranularity=32;
+unsigned _currenttickgranularity;
+
+unsigned int _upc=0;
+unsigned int do_interrupt=0;
+//unsigned int cnt=0;
+
+static struct timeval halted;
+
+unsigned int request_halt=1; // Set to '1' to halt ZPU
+static unsigned int do_exit=0;
+
+pthread_cond_t zpu_halted_cond = PTHREAD_COND_INITIALIZER;
+pthread_mutex_t zpu_halted_lock = PTHREAD_MUTEX_INITIALIZER;
+static unsigned int zpu_halted_flag=0;
+
+pthread_cond_t zpu_resume_cond = PTHREAD_COND_INITIALIZER;
+pthread_mutex_t zpu_resume_lock = PTHREAD_MUTEX_INITIALIZER;
+static unsigned int zpu_resume_flag=0;
+
+extern unsigned int execute();
+
+
+int programmer_sockfd;
+int programmer_client_sockfd;
+int programmer_connected=0;
+
+extern void zpu_halt();
+extern void zpu_reset();
+extern void zpu_resume();
+
+void sign(int s);
+
+void zpudebug(const char *fmt,...)
+{
+	va_list ap;
+	va_start(ap,fmt);
+	printf("[0x%08x] ",_upc);
+	vprintf(fmt,ap);
+	va_end(ap);
+}
+
+
+void tick(unsigned int delta)
+{
+	zpuino_tick(delta);
+}
+
+void trace(unsigned int pc, unsigned int sp, unsigned int top)
+{
+	//unsigned int *spalign  = (unsigned int*)&_stack[0];
+	//	if (pc < 0x40 || pc >=0x400) {
+	/*
+	 if (sp > sizeof(_stack)) {
+	 printf("Access beyond end of stack 0x%08x\n",sp);
+	 fflush(stdout);
+	 abort();
+	 }
+	 */
+	trace_append(pc,sp,top);
+    /*
+	printf("0x%07X 0x%02X 0x%08X 0x%08X 0x%08X 0x?u 0x%016x\n", pc,
+		   _memory[pc], sp,
+		   top,
+		   bswap_32(spalign[ (( ( sp & (STACK_SIZE-1) ) >>2) + 1 )] ),
+		   zpuino_get_tick_count()
+		   );
+           */
+	//fflush(stdout);
+	//	}
+}
+
+void perform_io()
+{
+	if (do_exit)
+		exit(0);
+}
+
+int help()
+{
+	printf("Invalid usage.\n");
+	printf("Please use: zpuinosimulator bootloader.bin\n"
+		   "See also specific device information.\n");
+	return -1;
+}
+
+void *zpu_thread(void*data)
+{
+	int r;
+	do {
+		r = execute();
+		if (r==0) { // Requested halt
+
+			pthread_mutex_lock(&zpu_halted_lock);
+			zpu_halted_flag=1;
+			pthread_mutex_unlock(&zpu_halted_lock);
+			pthread_cond_broadcast(&zpu_halted_cond);
+			// Wait for resume
+			printf("ZPU core halted\n");
+			pthread_mutex_lock(&zpu_resume_lock);
+			while (!zpu_resume_flag)
+				pthread_cond_wait(&zpu_resume_cond,&zpu_resume_lock);
+			zpu_resume_flag=0;
+			pthread_mutex_lock(&zpu_halted_lock);
+			zpu_halted_flag=0;
+			pthread_mutex_unlock(&zpu_halted_lock);
+			
+			pthread_mutex_unlock(&zpu_resume_lock);
+			if (do_exit)
+				return NULL;
+		} else {
+			// We caught a BREAK instruction
+			printf("BREAK instruction, PC %08x SP %08x\n",_upc,_usp);
+			trace_dump();
+			//abort();
+			pthread_mutex_lock(&zpu_halted_lock);
+			zpu_halted_flag=1;
+			pthread_mutex_unlock(&zpu_halted_lock);
+			pthread_cond_broadcast(&zpu_halted_cond);
+			// Wait for resume
+			printf("ZPU core halted\n");
+			pthread_mutex_lock(&zpu_resume_lock);
+			while (!zpu_resume_flag)
+				pthread_cond_wait(&zpu_resume_cond,&zpu_resume_lock);
+			zpu_resume_flag=0;
+			pthread_mutex_lock(&zpu_halted_lock);
+			zpu_halted_flag=0;
+			pthread_mutex_unlock(&zpu_halted_lock);
+			
+			pthread_mutex_unlock(&zpu_resume_lock);
+		}
+	} while(1);
+	return NULL;
+}
+
+void zpu_halt()
+{
+	printf("Requesting halt\n");
+	pthread_mutex_lock(&zpu_halted_lock);
+	request_halt=1;
+
+	while (!zpu_halted_flag)
+		pthread_cond_wait(&zpu_halted_cond, &zpu_halted_lock);
+
+	// TODO - improve this.
+    printf("cond wait on halt\n");
+	//zpu_halted_flag=0;
+	request_halt=0;
+
+	gettimeofday(&halted,NULL);
+
+	pthread_mutex_unlock(&zpu_halted_lock);
+
+	gui_notify_zpu_halted();
+}
+
+void zpu_resume()
+{
+	pthread_mutex_lock(&zpu_resume_lock);
+	zpu_resume_flag=1;
+	pthread_mutex_unlock(&zpu_resume_lock);
+	pthread_cond_broadcast(&zpu_resume_cond);
+	zpuino_clock_start_from_halted(&halted);
+	gui_notify_zpu_resumed();
+}
+
+unsigned get_initial_stack_location()
+{
+	return MEMSIZE - 8;
+}
+
+void zpu_reset()
+{
+	/* Call this only after halting the ZPU */
+	_usp=get_initial_stack_location();
+	_upc=0;
+	do_interrupt=0;
+	//cnt=0;
+}
+
+
+int try_load(int slot, const char *name, const char*path, int argc, char **argv)
+{
+	/*char *rp;
+	void *dl;
+	zpuino_device_t* (*getdevice)();
+    zpuino_device_t*dev;
+
+	asprintf(&rp,"%s/libzpuinodevice_%s.so", path, name);
+	fprintf(stderr,"SIMULATOR: Try loading %s\n", rp);
+
+	dl = dlopen(rp,RTLD_NOW);
+	free(rp);
+
+	if (NULL==dl) {
+		fprintf(stderr,"SIMULATOR: Cannot dlopen: %s\n",dlerror());
+		return -1;
+	}
+
+	getdevice = dlsym(dl,"get_device");
+	if (NULL==getdevice) {
+		fprintf(stderr,"SIMULATOR: Cannot dlsym: %s\n",dlerror());
+		return -1;
+	}
+
+	if ((dev=getdevice()) ==NULL) {
+		dlclose(dl);
+		return -1;
+	}
+	*/
+	zpuino_device_t *dev = zpuino_find_device_by_name(name);
+	if (NULL==dev) {
+		fprintf(stderr,"SIMULATOR: cannot load device %s: no such device\n",name);
+		return-1;
+	}
+
+
+	// Initialize
+	if (dev->init) {
+		if (dev->init(argc,argv)<0)
+			return -1;
+	}
+
+	// Map
+
+	zpuino_io_set_device(slot, dev);
+
+	if (dev->read)
+		zpuino_io_set_read_func( slot, dev->read );
+	if (dev->write)
+		zpuino_io_set_write_func( slot, dev->write );
+
+	return 0;
+}
+
+int load_device(int slot, const char *name, int argc, char **argv)
+{
+	/*if (try_load(slot,name,"devices/.libs/",argc,argv)==0)
+		return 0;
+
+	if (try_load(slot,name,ZPUINO_LIBDIR,argc,argv)==0)
+		return 0;
+
+	fprintf(stderr,"SIMULATOR: cannot load device for '%s'\n", name);
+	*/
+	return try_load(slot, name, "", argc, argv);
+	return -1;
+}
+
+void chomp(char *l)
+{
+	char *p=l + strlen(l);
+	if (p==l)
+		return;
+	p--;
+
+	while (p!=l) {
+		if (!isspace(*p))
+			return;
+		*p='\0';
+		p--;
+	}
+}
+
+int load_device_map(const char *file)
+{
+	char line[512];
+	char *lptr;
+	char *tokens[64];
+	int tindex=0;
+
+	FILE *fdevice = fopen(file,"r");
+	if (NULL==fdevice) {
+		perror("fopen");
+		return -1;
+	}
+
+	while (fgets(line,sizeof(line),fdevice)) {
+		// Chomp
+		chomp(line);
+		lptr=line;
+		tindex=0;
+
+		while (*lptr && isspace(*lptr))
+			lptr++;
+		if (!*lptr || *lptr=='#')
+			continue;
+		// Tokenize
+		tokens[tindex++] = strtok(lptr,",");
+		while ( (tokens[tindex++]=strtok(NULL,",") ) );
+
+		if (tindex<3) {
+			fprintf(stderr,"SIMULATOR: Invalid line in device.map\n");
+			return -1;
+		}
+		// Load
+		if (load_device(atoi(tokens[0]), tokens[1], tindex-3, &tokens[2])<0) {
+			return -1;
+		}
+	}
+	return 0;
+}
+
+void mem_init()
+{
+	memset(_memory,0,sizeof(_memory));
+}
+
+int main(int argc,char **argv)
+{
+	pthread_t zputhread;
+	pthread_attr_t zputhreadattr;
+	void *ret;
+
+	if (argc<2) {
+		return help();
+	}
+
+	mem_init();
+
+	poll_init();
+
+	gui_init();
+
+	zpuino_interface_init();
+
+	trace_init(1024);
+
+	if (load_device_map("device.map")<0) {
+		fprintf(stderr,"SIMULATOR: Error loading device map\n");
+		return -1;
+	}
+
+	int infile = open(argv[1],O_RDONLY);
+	read(infile,_memory,MEMSIZE);
+	close(infile);
+
+	zpuino_io_post_init();
+	gui_post_init();
+	// Spawn terminal
+ /*
+	int pid;
+	switch(pid=vfork()) {
+	case 0:
+		return execl("./terminal/terminal","terminal",uart_get_slave_name(),NULL);
+	default:
+		break;
+	}
+   */
+/*	if (setup_programmer_port()<0)
+		return -1;
+  */
+	signal(SIGINT,&sign);
+
+	_usp=get_initial_stack_location();
+
+	zpuino_clock_start();
+
+	// start processing thread
+	pthread_attr_init(&zputhreadattr);
+	pthread_create(&zputhread,&zputhreadattr, zpu_thread, NULL);
+
+	zpu_halt();
+
+	poll_loop();
+
+	pthread_join(zputhread,&ret);
+
+	return 0;
+}