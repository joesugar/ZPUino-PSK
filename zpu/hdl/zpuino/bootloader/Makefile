--- conflicted
+++ resolved
@@ -1,97 +1,48 @@
-<<<<<<< HEAD
-TARGET=bootloader
-all: $(TARGET).bin $(TARGET).hex
-
-CCPATH:=
-
-CROSS=$(CCPATH)zpu-elf-
-CC=$(CROSS)gcc
-CXX=$(CROSS)g++
-OBJCOPY=$(CROSS)objcopy
-OBJDUMP=$(CROSS)objdump
-
-BOARD?=
-SIZE?=
-DEFINES=?
-
-DHRYSRC=.
-
-OBJ=boot.o boot-c.o boot-s.o 
-
-CFLAGS=-O2 -fno-gcse -Wall -mno-callpcrel  -fdata-sections \
- -ffunction-sections -I../common -D__ZPUINO_$(BOARD)__ $(EXTRACFLAGS) $(DEFINES)
-LDFLAGS= -O2 -Wl,-T -Wl,zpuelf.lds -Wl,--relax -Wl,--gc-sections 
-CXXFLAGS=$(CFLAGS) -fno-exceptions
-ASFLAGS=-D__ZPUINO_$(BOARD)__ $(DEFINES) -DASSEMBLY -I../common
-
-all: prom-generic-dp-32.vhd Makefile $(TARGET).S
-
-.PHONY: boot.cpp boot-c.c boot-s.S
-
-$(TARGET).elf: $(OBJ)
-	$(CXX) $+ -o $@ $(LDFLAGS)
-	$(OBJDUMP) -D $@ > $(TARGET).s
-	
-$(TARGET).bin: $(TARGET).elf
-	$(OBJCOPY) -O binary $< $@
-
-$(TARGET).hex: $(TARGET).elf
-	$(OBJCOPY) -O ihex $< $@
-	
-$(TARGET).S: boot.cpp
-	$(CXX) $(CXXFLAGS) -S $+ -o $@
-
-prom-generic-dp-32.vhd: $(TARGET).bin
-	perl ../gen-prom-generic-dualport_32.pl $(TARGET).bin $(SIZE) > prom-generic-dp-32.vhd || rm -f prom-generic-dp-32.vhd	
-
-clean:	
-	@rm -f $(TARGET).o $(OBJ) $(TARGET) $(TARGET).bin $(TARGET).s $(TARGET).S prom-virtex-dp-8-32.vhd prom-generic-dp-32.vhd 
-=======
-TARGET=bootloader
-all: $(TARGET).bin $(TARGET).hex
-
-CCPATH:=
-
-CROSS=$(CCPATH)zpu-elf-
-CC=$(CROSS)gcc
-CXX=$(CROSS)g++
-OBJCOPY=$(CROSS)objcopy
-OBJDUMP=$(CROSS)objdump
-
-BOARD?=
-SIZE?=
-DEFINES=?
-
-DHRYSRC=.
-
-OBJ=boot.o boot-c.o boot-s.o 
-
-CFLAGS=-O2 -fno-gcse -Wall -mno-callpcrel  -fdata-sections \
- -ffunction-sections -I../common -D__ZPUINO_$(BOARD)__ $(EXTRACFLAGS) $(DEFINES)
-LDFLAGS= -O2 -Wl,-T -Wl,zpuelf.lds -Wl,--relax -Wl,--gc-sections 
-CXXFLAGS=$(CFLAGS) -fno-exceptions
-ASFLAGS=-D__ZPUINO_$(BOARD)__ $(DEFINES) -DASSEMBLY -I../common
-
-all: prom-generic-dp-32.vhd Makefile $(TARGET).S
-
-.PHONY: boot.cpp boot-c.c boot-s.S
-
-$(TARGET).elf: $(OBJ)
-	$(CXX) $+ -o $@ $(LDFLAGS)
-	$(OBJDUMP) -D $@ > $(TARGET).s
-	
-$(TARGET).bin: $(TARGET).elf
-	$(OBJCOPY) -O binary $< $@
-
-$(TARGET).hex: $(TARGET).elf
-	$(OBJCOPY) -O ihex $< $@
-	
-$(TARGET).S: boot.cpp
-	$(CXX) $(CXXFLAGS) -S $+ -o $@
-
-prom-generic-dp-32.vhd: $(TARGET).bin
-	perl ../gen-prom-generic-dualport_32.pl $(TARGET).bin $(SIZE) > prom-generic-dp-32.vhd || rm -f prom-generic-dp-32.vhd	
-
-clean:	
-	@rm -f $(TARGET).o $(OBJ) $(TARGET) $(TARGET).bin $(TARGET).s $(TARGET).S prom-virtex-dp-8-32.vhd prom-generic-dp-32.vhd 
->>>>>>> c880a212
+TARGET=bootloader
+all: $(TARGET).bin $(TARGET).hex
+
+CCPATH:=
+
+CROSS=$(CCPATH)zpu-elf-
+CC=$(CROSS)gcc
+CXX=$(CROSS)g++
+OBJCOPY=$(CROSS)objcopy
+OBJDUMP=$(CROSS)objdump
+
+BOARD?=
+SIZE?=
+DEFINES=?
+
+DHRYSRC=.
+
+OBJ=boot.o boot-c.o boot-s.o loader.o
+
+CFLAGS=-O2 -fno-gcse -Wall -mno-callpcrel  -fdata-sections -fno-reorder-blocks  -fno-reorder-blocks-and-partition -fno-prefetch-loop-arrays \
+ -ffunction-sections -I../common -D__ZPUINO_$(BOARD)__ $(EXTRACFLAGS) $(DEFINES)
+LDFLAGS= -O2 -Wl,-T -Wl,zpuelf.lds -Wl,--relax -Wl,--gc-sections 
+CXXFLAGS=$(CFLAGS) -fno-exceptions
+ASFLAGS=-D__ZPUINO_$(BOARD)__ $(DEFINES) -DASSEMBLY -I../common
+
+all: prom-generic-dp-32.vhd Makefile $(TARGET).S
+
+.PHONY: boot.cpp boot-c.c boot-s.S
+
+$(TARGET).elf: $(OBJ)
+	$(CXX) $+ -o $@ $(LDFLAGS)
+	$(OBJDUMP) -D $@ > $(TARGET).s
+	
+$(TARGET).bin: $(TARGET).elf
+	$(OBJCOPY) -O binary $< $@
+
+$(TARGET).hex: $(TARGET).elf
+	$(OBJCOPY) -O ihex $< $@
+	
+$(TARGET).S: boot.cpp
+	$(CXX) $(CXXFLAGS) -S $+ -o $@
+
+prom-generic-dp-32.vhd: $(TARGET).bin
+	perl ../gen-prom-generic-dualport_32.pl $(TARGET).bin $(SIZE) > prom-generic-dp-32.vhd || rm -f prom-generic-dp-32.vhd	
+	perl ../gen-prom-generic-dualport-simple_32.pl $(TARGET).bin 4096 bootloader_dp_32 > bootloader.vhd || rm -f bootloader.vhd	
+
+clean:	
+	@rm -f $(TARGET).o $(OBJ) $(TARGET) $(TARGET).bin $(TARGET).s $(TARGET).S prom-virtex-dp-8-32.vhd prom-generic-dp-32.vhd 