--- conflicted
+++ resolved
@@ -146,22 +146,12 @@
 
   -- Other ports are special, we need to avoid outputs on input-only pins
 
-<<<<<<< HEAD
-  ibufrx:   IBUF generic map ( IBUF_DELAY_VALUE => "0", IFD_DELAY_VALUE => "0" ) port map ( I => RXD,        O => rx );
-  ibufmiso: IBUF generic map ( IBUF_DELAY_VALUE => "0", IFD_DELAY_VALUE => "0" ) port map ( I => SPI_MISO,   O => gpio_i(49) );
-  obuftx:   OBUF generic map ( SLEW => "FAST", DRIVE => 8 ) port map ( I => tx, O => TXD );
-  ospiclk:  OBUF generic map ( SLEW => "FAST", DRIVE => 8 ) port map ( I => gpio_o(51), O => SPI_SCK );
-  ospics:   OBUF generic map ( SLEW => "FAST", DRIVE => 8 ) port map ( I => gpio_o(52), O => SPI_CS );
-  ospimosi: OBUF generic map ( SLEW => "FAST", DRIVE => 8 ) port map ( I => gpio_o(53), O => SPI_MOSI );
-=======
-  ibufrx:   IPAD port map ( PAD => RXD,        O => gpio_i(48), C => sysclk );
+  ibufrx:   IPAD port map ( PAD => RXD,        O => rx, C => sysclk );
   ibufmiso: IPAD port map ( PAD => SPI_MISO,   O => gpio_i(49), C => sysclk );
-  obuftx:   OPAD port map ( I => gpio_o(50),   PAD => TXD );
+  obuftx:   OPAD port map ( I => tx,   PAD => TXD );
   ospiclk:  OPAD port map ( I => gpio_o(51),   PAD => SPI_SCK );
   ospics:   OPAD port map ( I => gpio_o(52),   PAD => SPI_CS );
   ospimosi: OPAD port map ( I => gpio_o(53),   PAD => SPI_MOSI );
->>>>>>> df4f4436
-
 
   zpuino:zpuino_top
   port map (
